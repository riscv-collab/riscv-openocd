/***************************************************************************
 *   Copyright (C) 2005 by Dominic Rath                                    *
 *   Dominic.Rath@gmx.de                                                   *
 *                                                                         *
 *   Copyright (C) 2006 by Magnus Lundin                                   *
 *   lundin@mlu.mine.nu                                                    *
 *                                                                         *
 *   Copyright (C) 2008 by Spencer Oliver                                  *
 *   spen@spen-soft.co.uk                                                  *
 *                                                                         *
 *   Copyright (C) 2009 by Dirk Behme                                      *
 *   dirk.behme@gmail.com - copy from cortex_m3                            *
 *                                                                         *
 *   Copyright (C) 2010 Øyvind Harboe                                      *
 *   oyvind.harboe@zylin.com                                               *
 *                                                                         *
 *   Copyright (C) ST-Ericsson SA 2011                                     *
 *   michel.jaouen@stericsson.com : smp minimum support                    *
 *                                                                         *
 *   Copyright (C) Broadcom 2012                                           *
 *   ehunter@broadcom.com : Cortex-R4 support                              *
 *                                                                         *
 *   Copyright (C) 2013 Kamal Dasu                                         *
 *   kdasu.kdev@gmail.com                                                  *
 *                                                                         *
 *   This program is free software; you can redistribute it and/or modify  *
 *   it under the terms of the GNU General Public License as published by  *
 *   the Free Software Foundation; either version 2 of the License, or     *
 *   (at your option) any later version.                                   *
 *                                                                         *
 *   This program is distributed in the hope that it will be useful,       *
 *   but WITHOUT ANY WARRANTY; without even the implied warranty of        *
 *   MERCHANTABILITY or FITNESS FOR A PARTICULAR PURPOSE.  See the         *
 *   GNU General Public License for more details.                          *
 *                                                                         *
 *   You should have received a copy of the GNU General Public License     *
 *   along with this program.  If not, see <http://www.gnu.org/licenses/>. *
 *                                                                         *
 *   Cortex-A8(tm) TRM, ARM DDI 0344H                                      *
 *   Cortex-A9(tm) TRM, ARM DDI 0407F                                      *
 *   Cortex-A4(tm) TRM, ARM DDI 0363E                                      *
 *   Cortex-A15(tm)TRM, ARM DDI 0438C                                      *
 *                                                                         *
 ***************************************************************************/

#ifdef HAVE_CONFIG_H
#include "config.h"
#endif

#include "breakpoints.h"
#include "cortex_a.h"
#include "register.h"
#include "armv7a_mmu.h"
#include "target_request.h"
#include "target_type.h"
#include "arm_opcodes.h"
#include "arm_semihosting.h"
#include "transport/transport.h"
#include <helper/time_support.h>

#define foreach_smp_target(pos, head) \
	for (pos = head; (pos != NULL); pos = pos->next)

static int cortex_a_poll(struct target *target);
static int cortex_a_debug_entry(struct target *target);
static int cortex_a_restore_context(struct target *target, bool bpwp);
static int cortex_a_set_breakpoint(struct target *target,
	struct breakpoint *breakpoint, uint8_t matchmode);
static int cortex_a_set_context_breakpoint(struct target *target,
	struct breakpoint *breakpoint, uint8_t matchmode);
static int cortex_a_set_hybrid_breakpoint(struct target *target,
	struct breakpoint *breakpoint);
static int cortex_a_unset_breakpoint(struct target *target,
	struct breakpoint *breakpoint);
static int cortex_a_mmu(struct target *target, int *enabled);
static int cortex_a_mmu_modify(struct target *target, int enable);
static int cortex_a_virt2phys(struct target *target,
	target_addr_t virt, target_addr_t *phys);
static int cortex_a_read_cpu_memory(struct target *target,
	uint32_t address, uint32_t size, uint32_t count, uint8_t *buffer);


/*  restore cp15_control_reg at resume */
static int cortex_a_restore_cp15_control_reg(struct target *target)
{
	int retval = ERROR_OK;
	struct cortex_a_common *cortex_a = target_to_cortex_a(target);
	struct armv7a_common *armv7a = target_to_armv7a(target);

	if (cortex_a->cp15_control_reg != cortex_a->cp15_control_reg_curr) {
		cortex_a->cp15_control_reg_curr = cortex_a->cp15_control_reg;
		/* LOG_INFO("cp15_control_reg: %8.8" PRIx32, cortex_a->cp15_control_reg); */
		retval = armv7a->arm.mcr(target, 15,
				0, 0,	/* op1, op2 */
				1, 0,	/* CRn, CRm */
				cortex_a->cp15_control_reg);
	}
	return retval;
}

/*
 * Set up ARM core for memory access.
 * If !phys_access, switch to SVC mode and make sure MMU is on
 * If phys_access, switch off mmu
 */
static int cortex_a_prep_memaccess(struct target *target, int phys_access)
{
	struct armv7a_common *armv7a = target_to_armv7a(target);
	struct cortex_a_common *cortex_a = target_to_cortex_a(target);
	int mmu_enabled = 0;

	if (phys_access == 0) {
		arm_dpm_modeswitch(&armv7a->dpm, ARM_MODE_SVC);
		cortex_a_mmu(target, &mmu_enabled);
		if (mmu_enabled)
			cortex_a_mmu_modify(target, 1);
		if (cortex_a->dacrfixup_mode == CORTEX_A_DACRFIXUP_ON) {
			/* overwrite DACR to all-manager */
			armv7a->arm.mcr(target, 15,
					0, 0, 3, 0,
					0xFFFFFFFF);
		}
	} else {
		cortex_a_mmu(target, &mmu_enabled);
		if (mmu_enabled)
			cortex_a_mmu_modify(target, 0);
	}
	return ERROR_OK;
}

/*
 * Restore ARM core after memory access.
 * If !phys_access, switch to previous mode
 * If phys_access, restore MMU setting
 */
static int cortex_a_post_memaccess(struct target *target, int phys_access)
{
	struct armv7a_common *armv7a = target_to_armv7a(target);
	struct cortex_a_common *cortex_a = target_to_cortex_a(target);

	if (phys_access == 0) {
		if (cortex_a->dacrfixup_mode == CORTEX_A_DACRFIXUP_ON) {
			/* restore */
			armv7a->arm.mcr(target, 15,
					0, 0, 3, 0,
					cortex_a->cp15_dacr_reg);
		}
		arm_dpm_modeswitch(&armv7a->dpm, ARM_MODE_ANY);
	} else {
		int mmu_enabled = 0;
		cortex_a_mmu(target, &mmu_enabled);
		if (mmu_enabled)
			cortex_a_mmu_modify(target, 1);
	}
	return ERROR_OK;
}


/*  modify cp15_control_reg in order to enable or disable mmu for :
 *  - virt2phys address conversion
 *  - read or write memory in phys or virt address */
static int cortex_a_mmu_modify(struct target *target, int enable)
{
	struct cortex_a_common *cortex_a = target_to_cortex_a(target);
	struct armv7a_common *armv7a = target_to_armv7a(target);
	int retval = ERROR_OK;
	int need_write = 0;

	if (enable) {
		/*  if mmu enabled at target stop and mmu not enable */
		if (!(cortex_a->cp15_control_reg & 0x1U)) {
			LOG_ERROR("trying to enable mmu on target stopped with mmu disable");
			return ERROR_FAIL;
		}
		if ((cortex_a->cp15_control_reg_curr & 0x1U) == 0) {
			cortex_a->cp15_control_reg_curr |= 0x1U;
			need_write = 1;
		}
	} else {
		if ((cortex_a->cp15_control_reg_curr & 0x1U) == 0x1U) {
			cortex_a->cp15_control_reg_curr &= ~0x1U;
			need_write = 1;
		}
	}

	if (need_write) {
		LOG_DEBUG("%s, writing cp15 ctrl: %" PRIx32,
			enable ? "enable mmu" : "disable mmu",
			cortex_a->cp15_control_reg_curr);

		retval = armv7a->arm.mcr(target, 15,
				0, 0,	/* op1, op2 */
				1, 0,	/* CRn, CRm */
				cortex_a->cp15_control_reg_curr);
	}
	return retval;
}

/*
 * Cortex-A Basic debug access, very low level assumes state is saved
 */
static int cortex_a_init_debug_access(struct target *target)
{
	struct armv7a_common *armv7a = target_to_armv7a(target);
	int retval;

	/* lock memory-mapped access to debug registers to prevent
	 * software interference */
	retval = mem_ap_write_u32(armv7a->debug_ap,
			armv7a->debug_base + CPUDBG_LOCKACCESS, 0);
	if (retval != ERROR_OK)
		return retval;

	/* Disable cacheline fills and force cache write-through in debug state */
	retval = mem_ap_write_u32(armv7a->debug_ap,
			armv7a->debug_base + CPUDBG_DSCCR, 0);
	if (retval != ERROR_OK)
		return retval;

	/* Disable TLB lookup and refill/eviction in debug state */
	retval = mem_ap_write_u32(armv7a->debug_ap,
			armv7a->debug_base + CPUDBG_DSMCR, 0);
	if (retval != ERROR_OK)
		return retval;

	retval = dap_run(armv7a->debug_ap->dap);
	if (retval != ERROR_OK)
		return retval;

	/* Enabling of instruction execution in debug mode is done in debug_entry code */

	/* Resync breakpoint registers */

	/* Since this is likely called from init or reset, update target state information*/
	return cortex_a_poll(target);
}

static int cortex_a_wait_instrcmpl(struct target *target, uint32_t *dscr, bool force)
{
	/* Waits until InstrCmpl_l becomes 1, indicating instruction is done.
	 * Writes final value of DSCR into *dscr. Pass force to force always
	 * reading DSCR at least once. */
	struct armv7a_common *armv7a = target_to_armv7a(target);
	int64_t then = timeval_ms();
	while ((*dscr & DSCR_INSTR_COMP) == 0 || force) {
		force = false;
		int retval = mem_ap_read_atomic_u32(armv7a->debug_ap,
				armv7a->debug_base + CPUDBG_DSCR, dscr);
		if (retval != ERROR_OK) {
			LOG_ERROR("Could not read DSCR register");
			return retval;
		}
		if (timeval_ms() > then + 1000) {
			LOG_ERROR("Timeout waiting for InstrCompl=1");
			return ERROR_FAIL;
		}
	}
	return ERROR_OK;
}

/* To reduce needless round-trips, pass in a pointer to the current
 * DSCR value.  Initialize it to zero if you just need to know the
 * value on return from this function; or DSCR_INSTR_COMP if you
 * happen to know that no instruction is pending.
 */
static int cortex_a_exec_opcode(struct target *target,
	uint32_t opcode, uint32_t *dscr_p)
{
	uint32_t dscr;
	int retval;
	struct armv7a_common *armv7a = target_to_armv7a(target);

	dscr = dscr_p ? *dscr_p : 0;

	LOG_DEBUG("exec opcode 0x%08" PRIx32, opcode);

	/* Wait for InstrCompl bit to be set */
	retval = cortex_a_wait_instrcmpl(target, dscr_p, false);
	if (retval != ERROR_OK)
		return retval;

	retval = mem_ap_write_u32(armv7a->debug_ap,
			armv7a->debug_base + CPUDBG_ITR, opcode);
	if (retval != ERROR_OK)
		return retval;

	int64_t then = timeval_ms();
	do {
		retval = mem_ap_read_atomic_u32(armv7a->debug_ap,
				armv7a->debug_base + CPUDBG_DSCR, &dscr);
		if (retval != ERROR_OK) {
			LOG_ERROR("Could not read DSCR register");
			return retval;
		}
		if (timeval_ms() > then + 1000) {
			LOG_ERROR("Timeout waiting for cortex_a_exec_opcode");
			return ERROR_FAIL;
		}
	} while ((dscr & DSCR_INSTR_COMP) == 0);	/* Wait for InstrCompl bit to be set */

	if (dscr_p)
		*dscr_p = dscr;

	return retval;
}

/* Write to memory mapped registers directly with no cache or mmu handling */
static int cortex_a_dap_write_memap_register_u32(struct target *target,
	uint32_t address,
	uint32_t value)
{
	int retval;
	struct armv7a_common *armv7a = target_to_armv7a(target);

	retval = mem_ap_write_atomic_u32(armv7a->debug_ap, address, value);

	return retval;
}

/*
 * Cortex-A implementation of Debug Programmer's Model
 *
 * NOTE the invariant:  these routines return with DSCR_INSTR_COMP set,
 * so there's no need to poll for it before executing an instruction.
 *
 * NOTE that in several of these cases the "stall" mode might be useful.
 * It'd let us queue a few operations together... prepare/finish might
 * be the places to enable/disable that mode.
 */

static inline struct cortex_a_common *dpm_to_a(struct arm_dpm *dpm)
{
	return container_of(dpm, struct cortex_a_common, armv7a_common.dpm);
}

static int cortex_a_write_dcc(struct cortex_a_common *a, uint32_t data)
{
	LOG_DEBUG("write DCC 0x%08" PRIx32, data);
	return mem_ap_write_u32(a->armv7a_common.debug_ap,
			a->armv7a_common.debug_base + CPUDBG_DTRRX, data);
}

static int cortex_a_read_dcc(struct cortex_a_common *a, uint32_t *data,
	uint32_t *dscr_p)
{
	uint32_t dscr = DSCR_INSTR_COMP;
	int retval;

	if (dscr_p)
		dscr = *dscr_p;

	/* Wait for DTRRXfull */
	int64_t then = timeval_ms();
	while ((dscr & DSCR_DTR_TX_FULL) == 0) {
		retval = mem_ap_read_atomic_u32(a->armv7a_common.debug_ap,
				a->armv7a_common.debug_base + CPUDBG_DSCR,
				&dscr);
		if (retval != ERROR_OK)
			return retval;
		if (timeval_ms() > then + 1000) {
			LOG_ERROR("Timeout waiting for read dcc");
			return ERROR_FAIL;
		}
	}

	retval = mem_ap_read_atomic_u32(a->armv7a_common.debug_ap,
			a->armv7a_common.debug_base + CPUDBG_DTRTX, data);
	if (retval != ERROR_OK)
		return retval;
	/* LOG_DEBUG("read DCC 0x%08" PRIx32, *data); */

	if (dscr_p)
		*dscr_p = dscr;

	return retval;
}

static int cortex_a_dpm_prepare(struct arm_dpm *dpm)
{
	struct cortex_a_common *a = dpm_to_a(dpm);
	uint32_t dscr;
	int retval;

	/* set up invariant:  INSTR_COMP is set after ever DPM operation */
	int64_t then = timeval_ms();
	for (;; ) {
		retval = mem_ap_read_atomic_u32(a->armv7a_common.debug_ap,
				a->armv7a_common.debug_base + CPUDBG_DSCR,
				&dscr);
		if (retval != ERROR_OK)
			return retval;
		if ((dscr & DSCR_INSTR_COMP) != 0)
			break;
		if (timeval_ms() > then + 1000) {
			LOG_ERROR("Timeout waiting for dpm prepare");
			return ERROR_FAIL;
		}
	}

	/* this "should never happen" ... */
	if (dscr & DSCR_DTR_RX_FULL) {
		LOG_ERROR("DSCR_DTR_RX_FULL, dscr 0x%08" PRIx32, dscr);
		/* Clear DCCRX */
		retval = cortex_a_exec_opcode(
				a->armv7a_common.arm.target,
				ARMV4_5_MRC(14, 0, 0, 0, 5, 0),
				&dscr);
		if (retval != ERROR_OK)
			return retval;
	}

	return retval;
}

static int cortex_a_dpm_finish(struct arm_dpm *dpm)
{
	/* REVISIT what could be done here? */
	return ERROR_OK;
}

static int cortex_a_instr_write_data_dcc(struct arm_dpm *dpm,
	uint32_t opcode, uint32_t data)
{
	struct cortex_a_common *a = dpm_to_a(dpm);
	int retval;
	uint32_t dscr = DSCR_INSTR_COMP;

	retval = cortex_a_write_dcc(a, data);
	if (retval != ERROR_OK)
		return retval;

	return cortex_a_exec_opcode(
			a->armv7a_common.arm.target,
			opcode,
			&dscr);
}

static int cortex_a_instr_write_data_r0(struct arm_dpm *dpm,
	uint32_t opcode, uint32_t data)
{
	struct cortex_a_common *a = dpm_to_a(dpm);
	uint32_t dscr = DSCR_INSTR_COMP;
	int retval;

	retval = cortex_a_write_dcc(a, data);
	if (retval != ERROR_OK)
		return retval;

	/* DCCRX to R0, "MCR p14, 0, R0, c0, c5, 0", 0xEE000E15 */
	retval = cortex_a_exec_opcode(
			a->armv7a_common.arm.target,
			ARMV4_5_MRC(14, 0, 0, 0, 5, 0),
			&dscr);
	if (retval != ERROR_OK)
		return retval;

	/* then the opcode, taking data from R0 */
	retval = cortex_a_exec_opcode(
			a->armv7a_common.arm.target,
			opcode,
			&dscr);

	return retval;
}

static int cortex_a_instr_cpsr_sync(struct arm_dpm *dpm)
{
	struct target *target = dpm->arm->target;
	uint32_t dscr = DSCR_INSTR_COMP;

	/* "Prefetch flush" after modifying execution status in CPSR */
	return cortex_a_exec_opcode(target,
			ARMV4_5_MCR(15, 0, 0, 7, 5, 4),
			&dscr);
}

static int cortex_a_instr_read_data_dcc(struct arm_dpm *dpm,
	uint32_t opcode, uint32_t *data)
{
	struct cortex_a_common *a = dpm_to_a(dpm);
	int retval;
	uint32_t dscr = DSCR_INSTR_COMP;

	/* the opcode, writing data to DCC */
	retval = cortex_a_exec_opcode(
			a->armv7a_common.arm.target,
			opcode,
			&dscr);
	if (retval != ERROR_OK)
		return retval;

	return cortex_a_read_dcc(a, data, &dscr);
}


static int cortex_a_instr_read_data_r0(struct arm_dpm *dpm,
	uint32_t opcode, uint32_t *data)
{
	struct cortex_a_common *a = dpm_to_a(dpm);
	uint32_t dscr = DSCR_INSTR_COMP;
	int retval;

	/* the opcode, writing data to R0 */
	retval = cortex_a_exec_opcode(
			a->armv7a_common.arm.target,
			opcode,
			&dscr);
	if (retval != ERROR_OK)
		return retval;

	/* write R0 to DCC */
	retval = cortex_a_exec_opcode(
			a->armv7a_common.arm.target,
			ARMV4_5_MCR(14, 0, 0, 0, 5, 0),
			&dscr);
	if (retval != ERROR_OK)
		return retval;

	return cortex_a_read_dcc(a, data, &dscr);
}

static int cortex_a_bpwp_enable(struct arm_dpm *dpm, unsigned index_t,
	uint32_t addr, uint32_t control)
{
	struct cortex_a_common *a = dpm_to_a(dpm);
	uint32_t vr = a->armv7a_common.debug_base;
	uint32_t cr = a->armv7a_common.debug_base;
	int retval;

	switch (index_t) {
		case 0 ... 15:	/* breakpoints */
			vr += CPUDBG_BVR_BASE;
			cr += CPUDBG_BCR_BASE;
			break;
		case 16 ... 31:	/* watchpoints */
			vr += CPUDBG_WVR_BASE;
			cr += CPUDBG_WCR_BASE;
			index_t -= 16;
			break;
		default:
			return ERROR_FAIL;
	}
	vr += 4 * index_t;
	cr += 4 * index_t;

	LOG_DEBUG("A: bpwp enable, vr %08x cr %08x",
		(unsigned) vr, (unsigned) cr);

	retval = cortex_a_dap_write_memap_register_u32(dpm->arm->target,
			vr, addr);
	if (retval != ERROR_OK)
		return retval;
	retval = cortex_a_dap_write_memap_register_u32(dpm->arm->target,
			cr, control);
	return retval;
}

static int cortex_a_bpwp_disable(struct arm_dpm *dpm, unsigned index_t)
{
	struct cortex_a_common *a = dpm_to_a(dpm);
	uint32_t cr;

	switch (index_t) {
		case 0 ... 15:
			cr = a->armv7a_common.debug_base + CPUDBG_BCR_BASE;
			break;
		case 16 ... 31:
			cr = a->armv7a_common.debug_base + CPUDBG_WCR_BASE;
			index_t -= 16;
			break;
		default:
			return ERROR_FAIL;
	}
	cr += 4 * index_t;

	LOG_DEBUG("A: bpwp disable, cr %08x", (unsigned) cr);

	/* clear control register */
	return cortex_a_dap_write_memap_register_u32(dpm->arm->target, cr, 0);
}

static int cortex_a_dpm_setup(struct cortex_a_common *a, uint32_t didr)
{
	struct arm_dpm *dpm = &a->armv7a_common.dpm;
	int retval;

	dpm->arm = &a->armv7a_common.arm;
	dpm->didr = didr;

	dpm->prepare = cortex_a_dpm_prepare;
	dpm->finish = cortex_a_dpm_finish;

	dpm->instr_write_data_dcc = cortex_a_instr_write_data_dcc;
	dpm->instr_write_data_r0 = cortex_a_instr_write_data_r0;
	dpm->instr_cpsr_sync = cortex_a_instr_cpsr_sync;

	dpm->instr_read_data_dcc = cortex_a_instr_read_data_dcc;
	dpm->instr_read_data_r0 = cortex_a_instr_read_data_r0;

	dpm->bpwp_enable = cortex_a_bpwp_enable;
	dpm->bpwp_disable = cortex_a_bpwp_disable;

	retval = arm_dpm_setup(dpm);
	if (retval == ERROR_OK)
		retval = arm_dpm_initialize(dpm);

	return retval;
}
static struct target *get_cortex_a(struct target *target, int32_t coreid)
{
	struct target_list *head;
	struct target *curr;

	head = target->head;
	while (head != (struct target_list *)NULL) {
		curr = head->target;
		if ((curr->coreid == coreid) && (curr->state == TARGET_HALTED))
			return curr;
		head = head->next;
	}
	return target;
}
static int cortex_a_halt(struct target *target);

static int cortex_a_halt_smp(struct target *target)
{
	int retval = 0;
	struct target_list *head;
	struct target *curr;
	head = target->head;
	while (head != (struct target_list *)NULL) {
		curr = head->target;
		if ((curr != target) && (curr->state != TARGET_HALTED)
			&& target_was_examined(curr))
			retval += cortex_a_halt(curr);
		head = head->next;
	}
	return retval;
}

static int update_halt_gdb(struct target *target)
{
	struct target *gdb_target = NULL;
	struct target_list *head;
	struct target *curr;
	int retval = 0;

	if (target->gdb_service && target->gdb_service->core[0] == -1) {
		target->gdb_service->target = target;
		target->gdb_service->core[0] = target->coreid;
		retval += cortex_a_halt_smp(target);
	}

	if (target->gdb_service)
		gdb_target = target->gdb_service->target;

	foreach_smp_target(head, target->head) {
		curr = head->target;
		/* skip calling context */
		if (curr == target)
			continue;
		if (!target_was_examined(curr))
			continue;
		/* skip targets that were already halted */
		if (curr->state == TARGET_HALTED)
			continue;
		/* Skip gdb_target; it alerts GDB so has to be polled as last one */
		if (curr == gdb_target)
			continue;

		/* avoid recursion in cortex_a_poll() */
		curr->smp = 0;
		cortex_a_poll(curr);
		curr->smp = 1;
	}

	/* after all targets were updated, poll the gdb serving target */
	if (gdb_target != NULL && gdb_target != target)
		cortex_a_poll(gdb_target);
	return retval;
}

/*
 * Cortex-A Run control
 */

static int cortex_a_poll(struct target *target)
{
	int retval = ERROR_OK;
	uint32_t dscr;
	struct cortex_a_common *cortex_a = target_to_cortex_a(target);
	struct armv7a_common *armv7a = &cortex_a->armv7a_common;
	enum target_state prev_target_state = target->state;
	/*  toggle to another core is done by gdb as follow */
	/*  maint packet J core_id */
	/*  continue */
	/*  the next polling trigger an halt event sent to gdb */
	if ((target->state == TARGET_HALTED) && (target->smp) &&
		(target->gdb_service) &&
		(target->gdb_service->target == NULL)) {
		target->gdb_service->target =
			get_cortex_a(target, target->gdb_service->core[1]);
		target_call_event_callbacks(target, TARGET_EVENT_HALTED);
		return retval;
	}
	retval = mem_ap_read_atomic_u32(armv7a->debug_ap,
			armv7a->debug_base + CPUDBG_DSCR, &dscr);
	if (retval != ERROR_OK)
		return retval;
	cortex_a->cpudbg_dscr = dscr;

	if (DSCR_RUN_MODE(dscr) == (DSCR_CORE_HALTED | DSCR_CORE_RESTARTED)) {
		if (prev_target_state != TARGET_HALTED) {
			/* We have a halting debug event */
			LOG_DEBUG("Target halted");
			target->state = TARGET_HALTED;
			if ((prev_target_state == TARGET_RUNNING)
				|| (prev_target_state == TARGET_UNKNOWN)
				|| (prev_target_state == TARGET_RESET)) {
				retval = cortex_a_debug_entry(target);
				if (retval != ERROR_OK)
					return retval;
				if (target->smp) {
					retval = update_halt_gdb(target);
					if (retval != ERROR_OK)
						return retval;
				}

				if (arm_semihosting(target, &retval) != 0)
					return retval;

				target_call_event_callbacks(target,
					TARGET_EVENT_HALTED);
			}
			if (prev_target_state == TARGET_DEBUG_RUNNING) {
				LOG_DEBUG(" ");

				retval = cortex_a_debug_entry(target);
				if (retval != ERROR_OK)
					return retval;
				if (target->smp) {
					retval = update_halt_gdb(target);
					if (retval != ERROR_OK)
						return retval;
				}

				target_call_event_callbacks(target,
					TARGET_EVENT_DEBUG_HALTED);
			}
		}
	} else
		target->state = TARGET_RUNNING;

	return retval;
}

static int cortex_a_halt(struct target *target)
{
	int retval = ERROR_OK;
	uint32_t dscr;
	struct armv7a_common *armv7a = target_to_armv7a(target);

	/*
	 * Tell the core to be halted by writing DRCR with 0x1
	 * and then wait for the core to be halted.
	 */
	retval = mem_ap_write_atomic_u32(armv7a->debug_ap,
			armv7a->debug_base + CPUDBG_DRCR, DRCR_HALT);
	if (retval != ERROR_OK)
		return retval;

	/*
	 * enter halting debug mode
	 */
	retval = mem_ap_read_atomic_u32(armv7a->debug_ap,
			armv7a->debug_base + CPUDBG_DSCR, &dscr);
	if (retval != ERROR_OK)
		return retval;

	retval = mem_ap_write_atomic_u32(armv7a->debug_ap,
			armv7a->debug_base + CPUDBG_DSCR, dscr | DSCR_HALT_DBG_MODE);
	if (retval != ERROR_OK)
		return retval;

	int64_t then = timeval_ms();
	for (;; ) {
		retval = mem_ap_read_atomic_u32(armv7a->debug_ap,
				armv7a->debug_base + CPUDBG_DSCR, &dscr);
		if (retval != ERROR_OK)
			return retval;
		if ((dscr & DSCR_CORE_HALTED) != 0)
			break;
		if (timeval_ms() > then + 1000) {
			LOG_ERROR("Timeout waiting for halt");
			return ERROR_FAIL;
		}
	}

	target->debug_reason = DBG_REASON_DBGRQ;

	return ERROR_OK;
}

static int cortex_a_internal_restore(struct target *target, int current,
	target_addr_t *address, int handle_breakpoints, int debug_execution)
{
	struct armv7a_common *armv7a = target_to_armv7a(target);
	struct arm *arm = &armv7a->arm;
	int retval;
	uint32_t resume_pc;

	if (!debug_execution)
		target_free_all_working_areas(target);

#if 0
	if (debug_execution) {
		/* Disable interrupts */
		/* We disable interrupts in the PRIMASK register instead of
		 * masking with C_MASKINTS,
		 * This is probably the same issue as Cortex-M3 Errata 377493:
		 * C_MASKINTS in parallel with disabled interrupts can cause
		 * local faults to not be taken. */
		buf_set_u32(armv7m->core_cache->reg_list[ARMV7M_PRIMASK].value, 0, 32, 1);
		armv7m->core_cache->reg_list[ARMV7M_PRIMASK].dirty = 1;
		armv7m->core_cache->reg_list[ARMV7M_PRIMASK].valid = 1;

		/* Make sure we are in Thumb mode */
		buf_set_u32(armv7m->core_cache->reg_list[ARMV7M_xPSR].value, 0, 32,
			buf_get_u32(armv7m->core_cache->reg_list[ARMV7M_xPSR].value, 0,
			32) | (1 << 24));
		armv7m->core_cache->reg_list[ARMV7M_xPSR].dirty = 1;
		armv7m->core_cache->reg_list[ARMV7M_xPSR].valid = 1;
	}
#endif

	/* current = 1: continue on current pc, otherwise continue at <address> */
	resume_pc = buf_get_u32(arm->pc->value, 0, 32);
	if (!current)
		resume_pc = *address;
	else
		*address = resume_pc;

	/* Make sure that the Armv7 gdb thumb fixups does not
	 * kill the return address
	 */
	switch (arm->core_state) {
		case ARM_STATE_ARM:
			resume_pc &= 0xFFFFFFFC;
			break;
		case ARM_STATE_THUMB:
		case ARM_STATE_THUMB_EE:
			/* When the return address is loaded into PC
			 * bit 0 must be 1 to stay in Thumb state
			 */
			resume_pc |= 0x1;
			break;
		case ARM_STATE_JAZELLE:
			LOG_ERROR("How do I resume into Jazelle state??");
			return ERROR_FAIL;
		case ARM_STATE_AARCH64:
			LOG_ERROR("Shoudn't be in AARCH64 state");
			return ERROR_FAIL;
	}
	LOG_DEBUG("resume pc = 0x%08" PRIx32, resume_pc);
	buf_set_u32(arm->pc->value, 0, 32, resume_pc);
	arm->pc->dirty = 1;
	arm->pc->valid = 1;

	/* restore dpm_mode at system halt */
	arm_dpm_modeswitch(&armv7a->dpm, ARM_MODE_ANY);
	/* called it now before restoring context because it uses cpu
	 * register r0 for restoring cp15 control register */
	retval = cortex_a_restore_cp15_control_reg(target);
	if (retval != ERROR_OK)
		return retval;
	retval = cortex_a_restore_context(target, handle_breakpoints);
	if (retval != ERROR_OK)
		return retval;
	target->debug_reason = DBG_REASON_NOTHALTED;
	target->state = TARGET_RUNNING;

	/* registers are now invalid */
	register_cache_invalidate(arm->core_cache);

#if 0
	/* the front-end may request us not to handle breakpoints */
	if (handle_breakpoints) {
		/* Single step past breakpoint at current address */
		breakpoint = breakpoint_find(target, resume_pc);
		if (breakpoint) {
			LOG_DEBUG("unset breakpoint at 0x%8.8x", breakpoint->address);
			cortex_m3_unset_breakpoint(target, breakpoint);
			cortex_m3_single_step_core(target);
			cortex_m3_set_breakpoint(target, breakpoint);
		}
	}

#endif
	return retval;
}

static int cortex_a_internal_restart(struct target *target)
{
	struct armv7a_common *armv7a = target_to_armv7a(target);
	struct arm *arm = &armv7a->arm;
	int retval;
	uint32_t dscr;
	/*
	 * * Restart core and wait for it to be started.  Clear ITRen and sticky
	 * * exception flags: see ARMv7 ARM, C5.9.
	 *
	 * REVISIT: for single stepping, we probably want to
	 * disable IRQs by default, with optional override...
	 */

	retval = mem_ap_read_atomic_u32(armv7a->debug_ap,
			armv7a->debug_base + CPUDBG_DSCR, &dscr);
	if (retval != ERROR_OK)
		return retval;

	if ((dscr & DSCR_INSTR_COMP) == 0)
		LOG_ERROR("DSCR InstrCompl must be set before leaving debug!");

	retval = mem_ap_write_atomic_u32(armv7a->debug_ap,
			armv7a->debug_base + CPUDBG_DSCR, dscr & ~DSCR_ITR_EN);
	if (retval != ERROR_OK)
		return retval;

	retval = mem_ap_write_atomic_u32(armv7a->debug_ap,
			armv7a->debug_base + CPUDBG_DRCR, DRCR_RESTART |
			DRCR_CLEAR_EXCEPTIONS);
	if (retval != ERROR_OK)
		return retval;

	int64_t then = timeval_ms();
	for (;; ) {
		retval = mem_ap_read_atomic_u32(armv7a->debug_ap,
				armv7a->debug_base + CPUDBG_DSCR, &dscr);
		if (retval != ERROR_OK)
			return retval;
		if ((dscr & DSCR_CORE_RESTARTED) != 0)
			break;
		if (timeval_ms() > then + 1000) {
			LOG_ERROR("Timeout waiting for resume");
			return ERROR_FAIL;
		}
	}

	target->debug_reason = DBG_REASON_NOTHALTED;
	target->state = TARGET_RUNNING;

	/* registers are now invalid */
	register_cache_invalidate(arm->core_cache);

	return ERROR_OK;
}

static int cortex_a_restore_smp(struct target *target, int handle_breakpoints)
{
	int retval = 0;
	struct target_list *head;
	struct target *curr;
	target_addr_t address;
	head = target->head;
	while (head != (struct target_list *)NULL) {
		curr = head->target;
		if ((curr != target) && (curr->state != TARGET_RUNNING)
			&& target_was_examined(curr)) {
			/*  resume current address , not in step mode */
			retval += cortex_a_internal_restore(curr, 1, &address,
					handle_breakpoints, 0);
			retval += cortex_a_internal_restart(curr);
		}
		head = head->next;

	}
	return retval;
}

static int cortex_a_resume(struct target *target, int current,
	target_addr_t address, int handle_breakpoints, int debug_execution)
{
	int retval = 0;
	/* dummy resume for smp toggle in order to reduce gdb impact  */
	if ((target->smp) && (target->gdb_service->core[1] != -1)) {
		/*   simulate a start and halt of target */
		target->gdb_service->target = NULL;
		target->gdb_service->core[0] = target->gdb_service->core[1];
		/*  fake resume at next poll we play the  target core[1], see poll*/
		target_call_event_callbacks(target, TARGET_EVENT_RESUMED);
		return 0;
	}
	cortex_a_internal_restore(target, current, &address, handle_breakpoints, debug_execution);
	if (target->smp) {
		target->gdb_service->core[0] = -1;
		retval = cortex_a_restore_smp(target, handle_breakpoints);
		if (retval != ERROR_OK)
			return retval;
	}
	cortex_a_internal_restart(target);

	if (!debug_execution) {
		target->state = TARGET_RUNNING;
		target_call_event_callbacks(target, TARGET_EVENT_RESUMED);
		LOG_DEBUG("target resumed at " TARGET_ADDR_FMT, address);
	} else {
		target->state = TARGET_DEBUG_RUNNING;
		target_call_event_callbacks(target, TARGET_EVENT_DEBUG_RESUMED);
		LOG_DEBUG("target debug resumed at " TARGET_ADDR_FMT, address);
	}

	return ERROR_OK;
}

static int cortex_a_debug_entry(struct target *target)
{
	uint32_t dscr;
	int retval = ERROR_OK;
	struct cortex_a_common *cortex_a = target_to_cortex_a(target);
	struct armv7a_common *armv7a = target_to_armv7a(target);
	struct arm *arm = &armv7a->arm;

	LOG_DEBUG("dscr = 0x%08" PRIx32, cortex_a->cpudbg_dscr);

	/* REVISIT surely we should not re-read DSCR !! */
	retval = mem_ap_read_atomic_u32(armv7a->debug_ap,
			armv7a->debug_base + CPUDBG_DSCR, &dscr);
	if (retval != ERROR_OK)
		return retval;

	/* REVISIT see A TRM 12.11.4 steps 2..3 -- make sure that any
	 * imprecise data aborts get discarded by issuing a Data
	 * Synchronization Barrier:  ARMV4_5_MCR(15, 0, 0, 7, 10, 4).
	 */

	/* Enable the ITR execution once we are in debug mode */
	dscr |= DSCR_ITR_EN;
	retval = mem_ap_write_atomic_u32(armv7a->debug_ap,
			armv7a->debug_base + CPUDBG_DSCR, dscr);
	if (retval != ERROR_OK)
		return retval;

	/* Examine debug reason */
	arm_dpm_report_dscr(&armv7a->dpm, cortex_a->cpudbg_dscr);

	/* save address of instruction that triggered the watchpoint? */
	if (target->debug_reason == DBG_REASON_WATCHPOINT) {
		uint32_t wfar;

		retval = mem_ap_read_atomic_u32(armv7a->debug_ap,
				armv7a->debug_base + CPUDBG_WFAR,
				&wfar);
		if (retval != ERROR_OK)
			return retval;
		arm_dpm_report_wfar(&armv7a->dpm, wfar);
	}

	/* First load register accessible through core debug port */
	retval = arm_dpm_read_current_registers(&armv7a->dpm);
	if (retval != ERROR_OK)
		return retval;

	if (arm->spsr) {
		/* read SPSR */
		retval = arm_dpm_read_reg(&armv7a->dpm, arm->spsr, 17);
		if (retval != ERROR_OK)
			return retval;
	}

#if 0
/* TODO, Move this */
	uint32_t cp15_control_register, cp15_cacr, cp15_nacr;
	cortex_a_read_cp(target, &cp15_control_register, 15, 0, 1, 0, 0);
	LOG_DEBUG("cp15_control_register = 0x%08x", cp15_control_register);

	cortex_a_read_cp(target, &cp15_cacr, 15, 0, 1, 0, 2);
	LOG_DEBUG("cp15 Coprocessor Access Control Register = 0x%08x", cp15_cacr);

	cortex_a_read_cp(target, &cp15_nacr, 15, 0, 1, 1, 2);
	LOG_DEBUG("cp15 Nonsecure Access Control Register = 0x%08x", cp15_nacr);
#endif

	/* Are we in an exception handler */
/*	armv4_5->exception_number = 0; */
	if (armv7a->post_debug_entry) {
		retval = armv7a->post_debug_entry(target);
		if (retval != ERROR_OK)
			return retval;
	}

	return retval;
}

static int cortex_a_post_debug_entry(struct target *target)
{
	struct cortex_a_common *cortex_a = target_to_cortex_a(target);
	struct armv7a_common *armv7a = &cortex_a->armv7a_common;
	int retval;

	/* MRC p15,0,<Rt>,c1,c0,0 ; Read CP15 System Control Register */
	retval = armv7a->arm.mrc(target, 15,
			0, 0,	/* op1, op2 */
			1, 0,	/* CRn, CRm */
			&cortex_a->cp15_control_reg);
	if (retval != ERROR_OK)
		return retval;
	LOG_DEBUG("cp15_control_reg: %8.8" PRIx32, cortex_a->cp15_control_reg);
	cortex_a->cp15_control_reg_curr = cortex_a->cp15_control_reg;

	if (!armv7a->is_armv7r)
		armv7a_read_ttbcr(target);

	if (armv7a->armv7a_mmu.armv7a_cache.info == -1)
		armv7a_identify_cache(target);

	if (armv7a->is_armv7r) {
		armv7a->armv7a_mmu.mmu_enabled = 0;
	} else {
		armv7a->armv7a_mmu.mmu_enabled =
			(cortex_a->cp15_control_reg & 0x1U) ? 1 : 0;
	}
	armv7a->armv7a_mmu.armv7a_cache.d_u_cache_enabled =
		(cortex_a->cp15_control_reg & 0x4U) ? 1 : 0;
	armv7a->armv7a_mmu.armv7a_cache.i_cache_enabled =
		(cortex_a->cp15_control_reg & 0x1000U) ? 1 : 0;
	cortex_a->curr_mode = armv7a->arm.core_mode;

	/* switch to SVC mode to read DACR */
	arm_dpm_modeswitch(&armv7a->dpm, ARM_MODE_SVC);
	armv7a->arm.mrc(target, 15,
			0, 0, 3, 0,
			&cortex_a->cp15_dacr_reg);

	LOG_DEBUG("cp15_dacr_reg: %8.8" PRIx32,
			cortex_a->cp15_dacr_reg);

	arm_dpm_modeswitch(&armv7a->dpm, ARM_MODE_ANY);
	return ERROR_OK;
}

int cortex_a_set_dscr_bits(struct target *target, unsigned long bit_mask, unsigned long value)
{
	struct armv7a_common *armv7a = target_to_armv7a(target);
	uint32_t dscr;

	/* Read DSCR */
	int retval = mem_ap_read_atomic_u32(armv7a->debug_ap,
			armv7a->debug_base + CPUDBG_DSCR, &dscr);
	if (ERROR_OK != retval)
		return retval;

	/* clear bitfield */
	dscr &= ~bit_mask;
	/* put new value */
	dscr |= value & bit_mask;

	/* write new DSCR */
	retval = mem_ap_write_atomic_u32(armv7a->debug_ap,
			armv7a->debug_base + CPUDBG_DSCR, dscr);
	return retval;
}

static int cortex_a_step(struct target *target, int current, target_addr_t address,
	int handle_breakpoints)
{
	struct cortex_a_common *cortex_a = target_to_cortex_a(target);
	struct armv7a_common *armv7a = target_to_armv7a(target);
	struct arm *arm = &armv7a->arm;
	struct breakpoint *breakpoint = NULL;
	struct breakpoint stepbreakpoint;
	struct reg *r;
	int retval;

	if (target->state != TARGET_HALTED) {
		LOG_WARNING("target not halted");
		return ERROR_TARGET_NOT_HALTED;
	}

	/* current = 1: continue on current pc, otherwise continue at <address> */
	r = arm->pc;
	if (!current)
		buf_set_u32(r->value, 0, 32, address);
	else
		address = buf_get_u32(r->value, 0, 32);

	/* The front-end may request us not to handle breakpoints.
	 * But since Cortex-A uses breakpoint for single step,
	 * we MUST handle breakpoints.
	 */
	handle_breakpoints = 1;
	if (handle_breakpoints) {
		breakpoint = breakpoint_find(target, address);
		if (breakpoint)
			cortex_a_unset_breakpoint(target, breakpoint);
	}

	/* Setup single step breakpoint */
	stepbreakpoint.address = address;
	stepbreakpoint.asid = 0;
	stepbreakpoint.length = (arm->core_state == ARM_STATE_THUMB)
		? 2 : 4;
	stepbreakpoint.type = BKPT_HARD;
	stepbreakpoint.set = 0;

	/* Disable interrupts during single step if requested */
	if (cortex_a->isrmasking_mode == CORTEX_A_ISRMASK_ON) {
		retval = cortex_a_set_dscr_bits(target, DSCR_INT_DIS, DSCR_INT_DIS);
		if (ERROR_OK != retval)
			return retval;
	}

	/* Break on IVA mismatch */
	cortex_a_set_breakpoint(target, &stepbreakpoint, 0x04);

	target->debug_reason = DBG_REASON_SINGLESTEP;

	retval = cortex_a_resume(target, 1, address, 0, 0);
	if (retval != ERROR_OK)
		return retval;

	int64_t then = timeval_ms();
	while (target->state != TARGET_HALTED) {
		retval = cortex_a_poll(target);
		if (retval != ERROR_OK)
			return retval;
		if (timeval_ms() > then + 1000) {
			LOG_ERROR("timeout waiting for target halt");
			return ERROR_FAIL;
		}
	}

	cortex_a_unset_breakpoint(target, &stepbreakpoint);

	/* Re-enable interrupts if they were disabled */
	if (cortex_a->isrmasking_mode == CORTEX_A_ISRMASK_ON) {
		retval = cortex_a_set_dscr_bits(target, DSCR_INT_DIS, 0);
		if (ERROR_OK != retval)
			return retval;
	}


	target->debug_reason = DBG_REASON_BREAKPOINT;

	if (breakpoint)
		cortex_a_set_breakpoint(target, breakpoint, 0);

	if (target->state != TARGET_HALTED)
		LOG_DEBUG("target stepped");

	return ERROR_OK;
}

static int cortex_a_restore_context(struct target *target, bool bpwp)
{
	struct armv7a_common *armv7a = target_to_armv7a(target);

	LOG_DEBUG(" ");

	if (armv7a->pre_restore_context)
		armv7a->pre_restore_context(target);

	return arm_dpm_write_dirty_registers(&armv7a->dpm, bpwp);
}

/*
 * Cortex-A Breakpoint and watchpoint functions
 */

/* Setup hardware Breakpoint Register Pair */
static int cortex_a_set_breakpoint(struct target *target,
	struct breakpoint *breakpoint, uint8_t matchmode)
{
	int retval;
	int brp_i = 0;
	uint32_t control;
	uint8_t byte_addr_select = 0x0F;
	struct cortex_a_common *cortex_a = target_to_cortex_a(target);
	struct armv7a_common *armv7a = &cortex_a->armv7a_common;
	struct cortex_a_brp *brp_list = cortex_a->brp_list;

	if (breakpoint->set) {
		LOG_WARNING("breakpoint already set");
		return ERROR_OK;
	}

	if (breakpoint->type == BKPT_HARD) {
		while (brp_list[brp_i].used && (brp_i < cortex_a->brp_num))
			brp_i++;
		if (brp_i >= cortex_a->brp_num) {
			LOG_ERROR("ERROR Can not find free Breakpoint Register Pair");
			return ERROR_TARGET_RESOURCE_NOT_AVAILABLE;
		}
		breakpoint->set = brp_i + 1;
		if (breakpoint->length == 2)
			byte_addr_select = (3 << (breakpoint->address & 0x02));
		control = ((matchmode & 0x7) << 20)
			| (byte_addr_select << 5)
			| (3 << 1) | 1;
		brp_list[brp_i].used = 1;
		brp_list[brp_i].value = (breakpoint->address & 0xFFFFFFFC);
		brp_list[brp_i].control = control;
		retval = cortex_a_dap_write_memap_register_u32(target, armv7a->debug_base
				+ CPUDBG_BVR_BASE + 4 * brp_list[brp_i].BRPn,
				brp_list[brp_i].value);
		if (retval != ERROR_OK)
			return retval;
		retval = cortex_a_dap_write_memap_register_u32(target, armv7a->debug_base
				+ CPUDBG_BCR_BASE + 4 * brp_list[brp_i].BRPn,
				brp_list[brp_i].control);
		if (retval != ERROR_OK)
			return retval;
		LOG_DEBUG("brp %i control 0x%0" PRIx32 " value 0x%0" PRIx32, brp_i,
			brp_list[brp_i].control,
			brp_list[brp_i].value);
	} else if (breakpoint->type == BKPT_SOFT) {
		uint8_t code[4];
		/* length == 2: Thumb breakpoint */
		if (breakpoint->length == 2)
			buf_set_u32(code, 0, 32, ARMV5_T_BKPT(0x11));
		else
		/* length == 3: Thumb-2 breakpoint, actual encoding is
		 * a regular Thumb BKPT instruction but we replace a
		 * 32bit Thumb-2 instruction, so fix-up the breakpoint
		 * length
		 */
		if (breakpoint->length == 3) {
			buf_set_u32(code, 0, 32, ARMV5_T_BKPT(0x11));
			breakpoint->length = 4;
		} else
			/* length == 4, normal ARM breakpoint */
			buf_set_u32(code, 0, 32, ARMV5_BKPT(0x11));

		retval = target_read_memory(target,
				breakpoint->address & 0xFFFFFFFE,
				breakpoint->length, 1,
				breakpoint->orig_instr);
		if (retval != ERROR_OK)
			return retval;

		/* make sure data cache is cleaned & invalidated down to PoC */
		if (!armv7a->armv7a_mmu.armv7a_cache.auto_cache_enabled) {
			armv7a_cache_flush_virt(target, breakpoint->address,
						breakpoint->length);
		}

		retval = target_write_memory(target,
				breakpoint->address & 0xFFFFFFFE,
				breakpoint->length, 1, code);
		if (retval != ERROR_OK)
			return retval;

		/* update i-cache at breakpoint location */
		armv7a_l1_d_cache_inval_virt(target, breakpoint->address,
					breakpoint->length);
		armv7a_l1_i_cache_inval_virt(target, breakpoint->address,
						 breakpoint->length);

		breakpoint->set = 0x11;	/* Any nice value but 0 */
	}

	return ERROR_OK;
}

static int cortex_a_set_context_breakpoint(struct target *target,
	struct breakpoint *breakpoint, uint8_t matchmode)
{
	int retval = ERROR_FAIL;
	int brp_i = 0;
	uint32_t control;
	uint8_t byte_addr_select = 0x0F;
	struct cortex_a_common *cortex_a = target_to_cortex_a(target);
	struct armv7a_common *armv7a = &cortex_a->armv7a_common;
	struct cortex_a_brp *brp_list = cortex_a->brp_list;

	if (breakpoint->set) {
		LOG_WARNING("breakpoint already set");
		return retval;
	}
	/*check available context BRPs*/
	while ((brp_list[brp_i].used ||
		(brp_list[brp_i].type != BRP_CONTEXT)) && (brp_i < cortex_a->brp_num))
		brp_i++;

	if (brp_i >= cortex_a->brp_num) {
		LOG_ERROR("ERROR Can not find free Breakpoint Register Pair");
		return ERROR_FAIL;
	}

	breakpoint->set = brp_i + 1;
	control = ((matchmode & 0x7) << 20)
		| (byte_addr_select << 5)
		| (3 << 1) | 1;
	brp_list[brp_i].used = 1;
	brp_list[brp_i].value = (breakpoint->asid);
	brp_list[brp_i].control = control;
	retval = cortex_a_dap_write_memap_register_u32(target, armv7a->debug_base
			+ CPUDBG_BVR_BASE + 4 * brp_list[brp_i].BRPn,
			brp_list[brp_i].value);
	if (retval != ERROR_OK)
		return retval;
	retval = cortex_a_dap_write_memap_register_u32(target, armv7a->debug_base
			+ CPUDBG_BCR_BASE + 4 * brp_list[brp_i].BRPn,
			brp_list[brp_i].control);
	if (retval != ERROR_OK)
		return retval;
	LOG_DEBUG("brp %i control 0x%0" PRIx32 " value 0x%0" PRIx32, brp_i,
		brp_list[brp_i].control,
		brp_list[brp_i].value);
	return ERROR_OK;

}

static int cortex_a_set_hybrid_breakpoint(struct target *target, struct breakpoint *breakpoint)
{
	int retval = ERROR_FAIL;
	int brp_1 = 0;	/* holds the contextID pair */
	int brp_2 = 0;	/* holds the IVA pair */
	uint32_t control_CTX, control_IVA;
	uint8_t CTX_byte_addr_select = 0x0F;
	uint8_t IVA_byte_addr_select = 0x0F;
	uint8_t CTX_machmode = 0x03;
	uint8_t IVA_machmode = 0x01;
	struct cortex_a_common *cortex_a = target_to_cortex_a(target);
	struct armv7a_common *armv7a = &cortex_a->armv7a_common;
	struct cortex_a_brp *brp_list = cortex_a->brp_list;

	if (breakpoint->set) {
		LOG_WARNING("breakpoint already set");
		return retval;
	}
	/*check available context BRPs*/
	while ((brp_list[brp_1].used ||
		(brp_list[brp_1].type != BRP_CONTEXT)) && (brp_1 < cortex_a->brp_num))
		brp_1++;

	printf("brp(CTX) found num: %d\n", brp_1);
	if (brp_1 >= cortex_a->brp_num) {
		LOG_ERROR("ERROR Can not find free Breakpoint Register Pair");
		return ERROR_FAIL;
	}

	while ((brp_list[brp_2].used ||
		(brp_list[brp_2].type != BRP_NORMAL)) && (brp_2 < cortex_a->brp_num))
		brp_2++;

	printf("brp(IVA) found num: %d\n", brp_2);
	if (brp_2 >= cortex_a->brp_num) {
		LOG_ERROR("ERROR Can not find free Breakpoint Register Pair");
		return ERROR_FAIL;
	}

	breakpoint->set = brp_1 + 1;
	breakpoint->linked_BRP = brp_2;
	control_CTX = ((CTX_machmode & 0x7) << 20)
		| (brp_2 << 16)
		| (0 << 14)
		| (CTX_byte_addr_select << 5)
		| (3 << 1) | 1;
	brp_list[brp_1].used = 1;
	brp_list[brp_1].value = (breakpoint->asid);
	brp_list[brp_1].control = control_CTX;
	retval = cortex_a_dap_write_memap_register_u32(target, armv7a->debug_base
			+ CPUDBG_BVR_BASE + 4 * brp_list[brp_1].BRPn,
			brp_list[brp_1].value);
	if (retval != ERROR_OK)
		return retval;
	retval = cortex_a_dap_write_memap_register_u32(target, armv7a->debug_base
			+ CPUDBG_BCR_BASE + 4 * brp_list[brp_1].BRPn,
			brp_list[brp_1].control);
	if (retval != ERROR_OK)
		return retval;

	control_IVA = ((IVA_machmode & 0x7) << 20)
		| (brp_1 << 16)
		| (IVA_byte_addr_select << 5)
		| (3 << 1) | 1;
	brp_list[brp_2].used = 1;
	brp_list[brp_2].value = (breakpoint->address & 0xFFFFFFFC);
	brp_list[brp_2].control = control_IVA;
	retval = cortex_a_dap_write_memap_register_u32(target, armv7a->debug_base
			+ CPUDBG_BVR_BASE + 4 * brp_list[brp_2].BRPn,
			brp_list[brp_2].value);
	if (retval != ERROR_OK)
		return retval;
	retval = cortex_a_dap_write_memap_register_u32(target, armv7a->debug_base
			+ CPUDBG_BCR_BASE + 4 * brp_list[brp_2].BRPn,
			brp_list[brp_2].control);
	if (retval != ERROR_OK)
		return retval;

	return ERROR_OK;
}

static int cortex_a_unset_breakpoint(struct target *target, struct breakpoint *breakpoint)
{
	int retval;
	struct cortex_a_common *cortex_a = target_to_cortex_a(target);
	struct armv7a_common *armv7a = &cortex_a->armv7a_common;
	struct cortex_a_brp *brp_list = cortex_a->brp_list;

	if (!breakpoint->set) {
		LOG_WARNING("breakpoint not set");
		return ERROR_OK;
	}

	if (breakpoint->type == BKPT_HARD) {
		if ((breakpoint->address != 0) && (breakpoint->asid != 0)) {
			int brp_i = breakpoint->set - 1;
			int brp_j = breakpoint->linked_BRP;
			if ((brp_i < 0) || (brp_i >= cortex_a->brp_num)) {
				LOG_DEBUG("Invalid BRP number in breakpoint");
				return ERROR_OK;
			}
			LOG_DEBUG("rbp %i control 0x%0" PRIx32 " value 0x%0" PRIx32, brp_i,
				brp_list[brp_i].control, brp_list[brp_i].value);
			brp_list[brp_i].used = 0;
			brp_list[brp_i].value = 0;
			brp_list[brp_i].control = 0;
			retval = cortex_a_dap_write_memap_register_u32(target, armv7a->debug_base
					+ CPUDBG_BCR_BASE + 4 * brp_list[brp_i].BRPn,
					brp_list[brp_i].control);
			if (retval != ERROR_OK)
				return retval;
			retval = cortex_a_dap_write_memap_register_u32(target, armv7a->debug_base
					+ CPUDBG_BVR_BASE + 4 * brp_list[brp_i].BRPn,
					brp_list[brp_i].value);
			if (retval != ERROR_OK)
				return retval;
			if ((brp_j < 0) || (brp_j >= cortex_a->brp_num)) {
				LOG_DEBUG("Invalid BRP number in breakpoint");
				return ERROR_OK;
			}
			LOG_DEBUG("rbp %i control 0x%0" PRIx32 " value 0x%0" PRIx32, brp_j,
				brp_list[brp_j].control, brp_list[brp_j].value);
			brp_list[brp_j].used = 0;
			brp_list[brp_j].value = 0;
			brp_list[brp_j].control = 0;
			retval = cortex_a_dap_write_memap_register_u32(target, armv7a->debug_base
					+ CPUDBG_BCR_BASE + 4 * brp_list[brp_j].BRPn,
					brp_list[brp_j].control);
			if (retval != ERROR_OK)
				return retval;
			retval = cortex_a_dap_write_memap_register_u32(target, armv7a->debug_base
					+ CPUDBG_BVR_BASE + 4 * brp_list[brp_j].BRPn,
					brp_list[brp_j].value);
			if (retval != ERROR_OK)
				return retval;
			breakpoint->linked_BRP = 0;
			breakpoint->set = 0;
			return ERROR_OK;

		} else {
			int brp_i = breakpoint->set - 1;
			if ((brp_i < 0) || (brp_i >= cortex_a->brp_num)) {
				LOG_DEBUG("Invalid BRP number in breakpoint");
				return ERROR_OK;
			}
			LOG_DEBUG("rbp %i control 0x%0" PRIx32 " value 0x%0" PRIx32, brp_i,
				brp_list[brp_i].control, brp_list[brp_i].value);
			brp_list[brp_i].used = 0;
			brp_list[brp_i].value = 0;
			brp_list[brp_i].control = 0;
			retval = cortex_a_dap_write_memap_register_u32(target, armv7a->debug_base
					+ CPUDBG_BCR_BASE + 4 * brp_list[brp_i].BRPn,
					brp_list[brp_i].control);
			if (retval != ERROR_OK)
				return retval;
			retval = cortex_a_dap_write_memap_register_u32(target, armv7a->debug_base
					+ CPUDBG_BVR_BASE + 4 * brp_list[brp_i].BRPn,
					brp_list[brp_i].value);
			if (retval != ERROR_OK)
				return retval;
			breakpoint->set = 0;
			return ERROR_OK;
		}
	} else {

		/* make sure data cache is cleaned & invalidated down to PoC */
		if (!armv7a->armv7a_mmu.armv7a_cache.auto_cache_enabled) {
			armv7a_cache_flush_virt(target, breakpoint->address,
						breakpoint->length);
		}

		/* restore original instruction (kept in target endianness) */
		if (breakpoint->length == 4) {
			retval = target_write_memory(target,
					breakpoint->address & 0xFFFFFFFE,
					4, 1, breakpoint->orig_instr);
			if (retval != ERROR_OK)
				return retval;
		} else {
			retval = target_write_memory(target,
					breakpoint->address & 0xFFFFFFFE,
					2, 1, breakpoint->orig_instr);
			if (retval != ERROR_OK)
				return retval;
		}

		/* update i-cache at breakpoint location */
		armv7a_l1_d_cache_inval_virt(target, breakpoint->address,
						 breakpoint->length);
		armv7a_l1_i_cache_inval_virt(target, breakpoint->address,
						 breakpoint->length);
	}
	breakpoint->set = 0;

	return ERROR_OK;
}

static int cortex_a_add_breakpoint(struct target *target,
	struct breakpoint *breakpoint)
{
	struct cortex_a_common *cortex_a = target_to_cortex_a(target);

	if ((breakpoint->type == BKPT_HARD) && (cortex_a->brp_num_available < 1)) {
		LOG_INFO("no hardware breakpoint available");
		return ERROR_TARGET_RESOURCE_NOT_AVAILABLE;
	}

	if (breakpoint->type == BKPT_HARD)
		cortex_a->brp_num_available--;

	return cortex_a_set_breakpoint(target, breakpoint, 0x00);	/* Exact match */
}

static int cortex_a_add_context_breakpoint(struct target *target,
	struct breakpoint *breakpoint)
{
	struct cortex_a_common *cortex_a = target_to_cortex_a(target);

	if ((breakpoint->type == BKPT_HARD) && (cortex_a->brp_num_available < 1)) {
		LOG_INFO("no hardware breakpoint available");
		return ERROR_TARGET_RESOURCE_NOT_AVAILABLE;
	}

	if (breakpoint->type == BKPT_HARD)
		cortex_a->brp_num_available--;

	return cortex_a_set_context_breakpoint(target, breakpoint, 0x02);	/* asid match */
}

static int cortex_a_add_hybrid_breakpoint(struct target *target,
	struct breakpoint *breakpoint)
{
	struct cortex_a_common *cortex_a = target_to_cortex_a(target);

	if ((breakpoint->type == BKPT_HARD) && (cortex_a->brp_num_available < 1)) {
		LOG_INFO("no hardware breakpoint available");
		return ERROR_TARGET_RESOURCE_NOT_AVAILABLE;
	}

	if (breakpoint->type == BKPT_HARD)
		cortex_a->brp_num_available--;

	return cortex_a_set_hybrid_breakpoint(target, breakpoint);	/* ??? */
}


static int cortex_a_remove_breakpoint(struct target *target, struct breakpoint *breakpoint)
{
	struct cortex_a_common *cortex_a = target_to_cortex_a(target);

#if 0
/* It is perfectly possible to remove breakpoints while the target is running */
	if (target->state != TARGET_HALTED) {
		LOG_WARNING("target not halted");
		return ERROR_TARGET_NOT_HALTED;
	}
#endif

	if (breakpoint->set) {
		cortex_a_unset_breakpoint(target, breakpoint);
		if (breakpoint->type == BKPT_HARD)
			cortex_a->brp_num_available++;
	}


	return ERROR_OK;
}

/*
 * Cortex-A Reset functions
 */

static int cortex_a_assert_reset(struct target *target)
{
	struct armv7a_common *armv7a = target_to_armv7a(target);

	LOG_DEBUG(" ");

	/* FIXME when halt is requested, make it work somehow... */

	/* This function can be called in "target not examined" state */

	/* Issue some kind of warm reset. */
	if (target_has_event_action(target, TARGET_EVENT_RESET_ASSERT))
		target_handle_event(target, TARGET_EVENT_RESET_ASSERT);
	else if (jtag_get_reset_config() & RESET_HAS_SRST) {
		/* REVISIT handle "pulls" cases, if there's
		 * hardware that needs them to work.
		 */

		/*
		 * FIXME: fix reset when transport is SWD. This is a temporary
		 * work-around for release v0.10 that is not intended to stay!
		 */
		if (transport_is_swd() ||
				(target->reset_halt && (jtag_get_reset_config() & RESET_SRST_NO_GATING)))
			jtag_add_reset(0, 1);

	} else {
		LOG_ERROR("%s: how to reset?", target_name(target));
		return ERROR_FAIL;
	}

	/* registers are now invalid */
	if (target_was_examined(target))
		register_cache_invalidate(armv7a->arm.core_cache);

	target->state = TARGET_RESET;

	return ERROR_OK;
}

static int cortex_a_deassert_reset(struct target *target)
{
	int retval;

	LOG_DEBUG(" ");

	/* be certain SRST is off */
	jtag_add_reset(0, 0);

	if (target_was_examined(target)) {
		retval = cortex_a_poll(target);
		if (retval != ERROR_OK)
			return retval;
	}

	if (target->reset_halt) {
		if (target->state != TARGET_HALTED) {
			LOG_WARNING("%s: ran after reset and before halt ...",
				target_name(target));
			if (target_was_examined(target)) {
				retval = target_halt(target);
				if (retval != ERROR_OK)
					return retval;
			} else
				target->state = TARGET_UNKNOWN;
		}
	}

	return ERROR_OK;
}

static int cortex_a_set_dcc_mode(struct target *target, uint32_t mode, uint32_t *dscr)
{
	/* Changes the mode of the DCC between non-blocking, stall, and fast mode.
	 * New desired mode must be in mode. Current value of DSCR must be in
	 * *dscr, which is updated with new value.
	 *
	 * This function elides actually sending the mode-change over the debug
	 * interface if the mode is already set as desired.
	 */
	uint32_t new_dscr = (*dscr & ~DSCR_EXT_DCC_MASK) | mode;
	if (new_dscr != *dscr) {
		struct armv7a_common *armv7a = target_to_armv7a(target);
		int retval = mem_ap_write_atomic_u32(armv7a->debug_ap,
				armv7a->debug_base + CPUDBG_DSCR, new_dscr);
		if (retval == ERROR_OK)
			*dscr = new_dscr;
		return retval;
	} else {
		return ERROR_OK;
	}
}

static int cortex_a_wait_dscr_bits(struct target *target, uint32_t mask,
	uint32_t value, uint32_t *dscr)
{
	/* Waits until the specified bit(s) of DSCR take on a specified value. */
	struct armv7a_common *armv7a = target_to_armv7a(target);
	int64_t then = timeval_ms();
	int retval;

	while ((*dscr & mask) != value) {
		retval = mem_ap_read_atomic_u32(armv7a->debug_ap,
				armv7a->debug_base + CPUDBG_DSCR, dscr);
		if (retval != ERROR_OK)
			return retval;
		if (timeval_ms() > then + 1000) {
			LOG_ERROR("timeout waiting for DSCR bit change");
			return ERROR_FAIL;
		}
	}
	return ERROR_OK;
}

static int cortex_a_read_copro(struct target *target, uint32_t opcode,
	uint32_t *data, uint32_t *dscr)
{
	int retval;
	struct armv7a_common *armv7a = target_to_armv7a(target);

	/* Move from coprocessor to R0. */
	retval = cortex_a_exec_opcode(target, opcode, dscr);
	if (retval != ERROR_OK)
		return retval;

	/* Move from R0 to DTRTX. */
	retval = cortex_a_exec_opcode(target, ARMV4_5_MCR(14, 0, 0, 0, 5, 0), dscr);
	if (retval != ERROR_OK)
		return retval;

	/* Wait until DTRTX is full (according to ARMv7-A/-R architecture
	 * manual section C8.4.3, checking InstrCmpl_l is not sufficient; one
	 * must also check TXfull_l). Most of the time this will be free
	 * because TXfull_l will be set immediately and cached in dscr. */
	retval = cortex_a_wait_dscr_bits(target, DSCR_DTRTX_FULL_LATCHED,
			DSCR_DTRTX_FULL_LATCHED, dscr);
	if (retval != ERROR_OK)
		return retval;

	/* Read the value transferred to DTRTX. */
	retval = mem_ap_read_atomic_u32(armv7a->debug_ap,
			armv7a->debug_base + CPUDBG_DTRTX, data);
	if (retval != ERROR_OK)
		return retval;

	return ERROR_OK;
}

static int cortex_a_read_dfar_dfsr(struct target *target, uint32_t *dfar,
	uint32_t *dfsr, uint32_t *dscr)
{
	int retval;

	if (dfar) {
		retval = cortex_a_read_copro(target, ARMV4_5_MRC(15, 0, 0, 6, 0, 0), dfar, dscr);
		if (retval != ERROR_OK)
			return retval;
	}

	if (dfsr) {
		retval = cortex_a_read_copro(target, ARMV4_5_MRC(15, 0, 0, 5, 0, 0), dfsr, dscr);
		if (retval != ERROR_OK)
			return retval;
	}

	return ERROR_OK;
}

static int cortex_a_write_copro(struct target *target, uint32_t opcode,
	uint32_t data, uint32_t *dscr)
{
	int retval;
	struct armv7a_common *armv7a = target_to_armv7a(target);

	/* Write the value into DTRRX. */
	retval = mem_ap_write_atomic_u32(armv7a->debug_ap,
			armv7a->debug_base + CPUDBG_DTRRX, data);
	if (retval != ERROR_OK)
		return retval;

	/* Move from DTRRX to R0. */
	retval = cortex_a_exec_opcode(target, ARMV4_5_MRC(14, 0, 0, 0, 5, 0), dscr);
	if (retval != ERROR_OK)
		return retval;

	/* Move from R0 to coprocessor. */
	retval = cortex_a_exec_opcode(target, opcode, dscr);
	if (retval != ERROR_OK)
		return retval;

	/* Wait until DTRRX is empty (according to ARMv7-A/-R architecture manual
	 * section C8.4.3, checking InstrCmpl_l is not sufficient; one must also
	 * check RXfull_l). Most of the time this will be free because RXfull_l
	 * will be cleared immediately and cached in dscr. */
	retval = cortex_a_wait_dscr_bits(target, DSCR_DTRRX_FULL_LATCHED, 0, dscr);
	if (retval != ERROR_OK)
		return retval;

	return ERROR_OK;
}

static int cortex_a_write_dfar_dfsr(struct target *target, uint32_t dfar,
	uint32_t dfsr, uint32_t *dscr)
{
	int retval;

	retval = cortex_a_write_copro(target, ARMV4_5_MCR(15, 0, 0, 6, 0, 0), dfar, dscr);
	if (retval != ERROR_OK)
		return retval;

	retval = cortex_a_write_copro(target, ARMV4_5_MCR(15, 0, 0, 5, 0, 0), dfsr, dscr);
	if (retval != ERROR_OK)
		return retval;

	return ERROR_OK;
}

static int cortex_a_dfsr_to_error_code(uint32_t dfsr)
{
	uint32_t status, upper4;

	if (dfsr & (1 << 9)) {
		/* LPAE format. */
		status = dfsr & 0x3f;
		upper4 = status >> 2;
		if (upper4 == 1 || upper4 == 2 || upper4 == 3 || upper4 == 15)
			return ERROR_TARGET_TRANSLATION_FAULT;
		else if (status == 33)
			return ERROR_TARGET_UNALIGNED_ACCESS;
		else
			return ERROR_TARGET_DATA_ABORT;
	} else {
		/* Normal format. */
		status = ((dfsr >> 6) & 0x10) | (dfsr & 0xf);
		if (status == 1)
			return ERROR_TARGET_UNALIGNED_ACCESS;
		else if (status == 5 || status == 7 || status == 3 || status == 6 ||
				status == 9 || status == 11 || status == 13 || status == 15)
			return ERROR_TARGET_TRANSLATION_FAULT;
		else
			return ERROR_TARGET_DATA_ABORT;
	}
}

static int cortex_a_write_cpu_memory_slow(struct target *target,
	uint32_t size, uint32_t count, const uint8_t *buffer, uint32_t *dscr)
{
	/* Writes count objects of size size from *buffer. Old value of DSCR must
	 * be in *dscr; updated to new value. This is slow because it works for
	 * non-word-sized objects and (maybe) unaligned accesses. If size == 4 and
	 * the address is aligned, cortex_a_write_cpu_memory_fast should be
	 * preferred.
	 * Preconditions:
	 * - Address is in R0.
	 * - R0 is marked dirty.
	 */
	struct armv7a_common *armv7a = target_to_armv7a(target);
	struct arm *arm = &armv7a->arm;
	int retval;

	/* Mark register R1 as dirty, to use for transferring data. */
	arm_reg_current(arm, 1)->dirty = true;

	/* Switch to non-blocking mode if not already in that mode. */
	retval = cortex_a_set_dcc_mode(target, DSCR_EXT_DCC_NON_BLOCKING, dscr);
	if (retval != ERROR_OK)
		return retval;

	/* Go through the objects. */
	while (count) {
		/* Write the value to store into DTRRX. */
		uint32_t data, opcode;
		if (size == 1)
			data = *buffer;
		else if (size == 2)
			data = target_buffer_get_u16(target, buffer);
		else
			data = target_buffer_get_u32(target, buffer);
		retval = mem_ap_write_atomic_u32(armv7a->debug_ap,
				armv7a->debug_base + CPUDBG_DTRRX, data);
		if (retval != ERROR_OK)
			return retval;

		/* Transfer the value from DTRRX to R1. */
		retval = cortex_a_exec_opcode(target, ARMV4_5_MRC(14, 0, 1, 0, 5, 0), dscr);
		if (retval != ERROR_OK)
			return retval;

		/* Write the value transferred to R1 into memory. */
		if (size == 1)
			opcode = ARMV4_5_STRB_IP(1, 0);
		else if (size == 2)
			opcode = ARMV4_5_STRH_IP(1, 0);
		else
			opcode = ARMV4_5_STRW_IP(1, 0);
		retval = cortex_a_exec_opcode(target, opcode, dscr);
		if (retval != ERROR_OK)
			return retval;

		/* Check for faults and return early. */
		if (*dscr & (DSCR_STICKY_ABORT_PRECISE | DSCR_STICKY_ABORT_IMPRECISE))
			return ERROR_OK; /* A data fault is not considered a system failure. */

		/* Wait until DTRRX is empty (according to ARMv7-A/-R architecture
		 * manual section C8.4.3, checking InstrCmpl_l is not sufficient; one
		 * must also check RXfull_l). Most of the time this will be free
		 * because RXfull_l will be cleared immediately and cached in dscr. */
		retval = cortex_a_wait_dscr_bits(target, DSCR_DTRRX_FULL_LATCHED, 0, dscr);
		if (retval != ERROR_OK)
			return retval;

		/* Advance. */
		buffer += size;
		--count;
	}

	return ERROR_OK;
}

static int cortex_a_write_cpu_memory_fast(struct target *target,
	uint32_t count, const uint8_t *buffer, uint32_t *dscr)
{
	/* Writes count objects of size 4 from *buffer. Old value of DSCR must be
	 * in *dscr; updated to new value. This is fast but only works for
	 * word-sized objects at aligned addresses.
	 * Preconditions:
	 * - Address is in R0 and must be a multiple of 4.
	 * - R0 is marked dirty.
	 */
	struct armv7a_common *armv7a = target_to_armv7a(target);
	int retval;

	/* Switch to fast mode if not already in that mode. */
	retval = cortex_a_set_dcc_mode(target, DSCR_EXT_DCC_FAST_MODE, dscr);
	if (retval != ERROR_OK)
		return retval;

	/* Latch STC instruction. */
	retval = mem_ap_write_atomic_u32(armv7a->debug_ap,
			armv7a->debug_base + CPUDBG_ITR, ARMV4_5_STC(0, 1, 0, 1, 14, 5, 0, 4));
	if (retval != ERROR_OK)
		return retval;

	/* Transfer all the data and issue all the instructions. */
	return mem_ap_write_buf_noincr(armv7a->debug_ap, buffer,
			4, count, armv7a->debug_base + CPUDBG_DTRRX);
}

static int cortex_a_write_cpu_memory(struct target *target,
	uint32_t address, uint32_t size,
	uint32_t count, const uint8_t *buffer)
{
	/* Write memory through the CPU. */
	int retval, final_retval;
	struct armv7a_common *armv7a = target_to_armv7a(target);
	struct arm *arm = &armv7a->arm;
	uint32_t dscr, orig_dfar, orig_dfsr, fault_dscr, fault_dfar, fault_dfsr;

	LOG_DEBUG("Writing CPU memory address 0x%" PRIx32 " size %"  PRIu32 " count %"  PRIu32,
			  address, size, count);
	if (target->state != TARGET_HALTED) {
		LOG_WARNING("target not halted");
		return ERROR_TARGET_NOT_HALTED;
	}

	if (!count)
		return ERROR_OK;

	/* Clear any abort. */
	retval = mem_ap_write_atomic_u32(armv7a->debug_ap,
			armv7a->debug_base + CPUDBG_DRCR, DRCR_CLEAR_EXCEPTIONS);
	if (retval != ERROR_OK)
		return retval;

	/* Read DSCR. */
	retval = mem_ap_read_atomic_u32(armv7a->debug_ap,
			armv7a->debug_base + CPUDBG_DSCR, &dscr);
	if (retval != ERROR_OK)
		return retval;

	/* Switch to non-blocking mode if not already in that mode. */
	retval = cortex_a_set_dcc_mode(target, DSCR_EXT_DCC_NON_BLOCKING, &dscr);
	if (retval != ERROR_OK)
		goto out;

	/* Mark R0 as dirty. */
	arm_reg_current(arm, 0)->dirty = true;

	/* Read DFAR and DFSR, as they will be modified in the event of a fault. */
	retval = cortex_a_read_dfar_dfsr(target, &orig_dfar, &orig_dfsr, &dscr);
	if (retval != ERROR_OK)
		goto out;

	/* Get the memory address into R0. */
	retval = mem_ap_write_atomic_u32(armv7a->debug_ap,
			armv7a->debug_base + CPUDBG_DTRRX, address);
	if (retval != ERROR_OK)
		goto out;
	retval = cortex_a_exec_opcode(target, ARMV4_5_MRC(14, 0, 0, 0, 5, 0), &dscr);
	if (retval != ERROR_OK)
		goto out;

	if (size == 4 && (address % 4) == 0) {
		/* We are doing a word-aligned transfer, so use fast mode. */
		retval = cortex_a_write_cpu_memory_fast(target, count, buffer, &dscr);
	} else {
		/* Use slow path. */
		retval = cortex_a_write_cpu_memory_slow(target, size, count, buffer, &dscr);
	}

out:
	final_retval = retval;

	/* Switch to non-blocking mode if not already in that mode. */
	retval = cortex_a_set_dcc_mode(target, DSCR_EXT_DCC_NON_BLOCKING, &dscr);
	if (final_retval == ERROR_OK)
		final_retval = retval;

	/* Wait for last issued instruction to complete. */
	retval = cortex_a_wait_instrcmpl(target, &dscr, true);
	if (final_retval == ERROR_OK)
		final_retval = retval;

	/* Wait until DTRRX is empty (according to ARMv7-A/-R architecture manual
	 * section C8.4.3, checking InstrCmpl_l is not sufficient; one must also
	 * check RXfull_l). Most of the time this will be free because RXfull_l
	 * will be cleared immediately and cached in dscr. However, don't do this
	 * if there is fault, because then the instruction might not have completed
	 * successfully. */
	if (!(dscr & DSCR_STICKY_ABORT_PRECISE)) {
		retval = cortex_a_wait_dscr_bits(target, DSCR_DTRRX_FULL_LATCHED, 0, &dscr);
		if (retval != ERROR_OK)
			return retval;
	}

	/* If there were any sticky abort flags, clear them. */
	if (dscr & (DSCR_STICKY_ABORT_PRECISE | DSCR_STICKY_ABORT_IMPRECISE)) {
		fault_dscr = dscr;
		mem_ap_write_atomic_u32(armv7a->debug_ap,
				armv7a->debug_base + CPUDBG_DRCR, DRCR_CLEAR_EXCEPTIONS);
		dscr &= ~(DSCR_STICKY_ABORT_PRECISE | DSCR_STICKY_ABORT_IMPRECISE);
	} else {
		fault_dscr = 0;
	}

	/* Handle synchronous data faults. */
	if (fault_dscr & DSCR_STICKY_ABORT_PRECISE) {
		if (final_retval == ERROR_OK) {
			/* Final return value will reflect cause of fault. */
			retval = cortex_a_read_dfar_dfsr(target, &fault_dfar, &fault_dfsr, &dscr);
			if (retval == ERROR_OK) {
				LOG_ERROR("data abort at 0x%08" PRIx32 ", dfsr = 0x%08" PRIx32, fault_dfar, fault_dfsr);
				final_retval = cortex_a_dfsr_to_error_code(fault_dfsr);
			} else
				final_retval = retval;
		}
		/* Fault destroyed DFAR/DFSR; restore them. */
		retval = cortex_a_write_dfar_dfsr(target, orig_dfar, orig_dfsr, &dscr);
		if (retval != ERROR_OK)
			LOG_ERROR("error restoring dfar/dfsr - dscr = 0x%08" PRIx32, dscr);
	}

	/* Handle asynchronous data faults. */
	if (fault_dscr & DSCR_STICKY_ABORT_IMPRECISE) {
		if (final_retval == ERROR_OK)
			/* No other error has been recorded so far, so keep this one. */
			final_retval = ERROR_TARGET_DATA_ABORT;
	}

	/* If the DCC is nonempty, clear it. */
	if (dscr & DSCR_DTRTX_FULL_LATCHED) {
		uint32_t dummy;
		retval = mem_ap_read_atomic_u32(armv7a->debug_ap,
				armv7a->debug_base + CPUDBG_DTRTX, &dummy);
		if (final_retval == ERROR_OK)
			final_retval = retval;
	}
	if (dscr & DSCR_DTRRX_FULL_LATCHED) {
		retval = cortex_a_exec_opcode(target, ARMV4_5_MRC(14, 0, 1, 0, 5, 0), &dscr);
		if (final_retval == ERROR_OK)
			final_retval = retval;
	}

	/* Done. */
	return final_retval;
}

static int cortex_a_read_cpu_memory_slow(struct target *target,
	uint32_t size, uint32_t count, uint8_t *buffer, uint32_t *dscr)
{
	/* Reads count objects of size size into *buffer. Old value of DSCR must be
	 * in *dscr; updated to new value. This is slow because it works for
	 * non-word-sized objects and (maybe) unaligned accesses. If size == 4 and
	 * the address is aligned, cortex_a_read_cpu_memory_fast should be
	 * preferred.
	 * Preconditions:
	 * - Address is in R0.
	 * - R0 is marked dirty.
	 */
	struct armv7a_common *armv7a = target_to_armv7a(target);
	struct arm *arm = &armv7a->arm;
	int retval;

	/* Mark register R1 as dirty, to use for transferring data. */
	arm_reg_current(arm, 1)->dirty = true;

	/* Switch to non-blocking mode if not already in that mode. */
	retval = cortex_a_set_dcc_mode(target, DSCR_EXT_DCC_NON_BLOCKING, dscr);
	if (retval != ERROR_OK)
		return retval;

	/* Go through the objects. */
	while (count) {
		/* Issue a load of the appropriate size to R1. */
		uint32_t opcode, data;
		if (size == 1)
			opcode = ARMV4_5_LDRB_IP(1, 0);
		else if (size == 2)
			opcode = ARMV4_5_LDRH_IP(1, 0);
		else
			opcode = ARMV4_5_LDRW_IP(1, 0);
		retval = cortex_a_exec_opcode(target, opcode, dscr);
		if (retval != ERROR_OK)
			return retval;

		/* Issue a write of R1 to DTRTX. */
		retval = cortex_a_exec_opcode(target, ARMV4_5_MCR(14, 0, 1, 0, 5, 0), dscr);
		if (retval != ERROR_OK)
			return retval;

		/* Check for faults and return early. */
		if (*dscr & (DSCR_STICKY_ABORT_PRECISE | DSCR_STICKY_ABORT_IMPRECISE))
			return ERROR_OK; /* A data fault is not considered a system failure. */

		/* Wait until DTRTX is full (according to ARMv7-A/-R architecture
		 * manual section C8.4.3, checking InstrCmpl_l is not sufficient; one
		 * must also check TXfull_l). Most of the time this will be free
		 * because TXfull_l will be set immediately and cached in dscr. */
		retval = cortex_a_wait_dscr_bits(target, DSCR_DTRTX_FULL_LATCHED,
				DSCR_DTRTX_FULL_LATCHED, dscr);
		if (retval != ERROR_OK)
			return retval;

		/* Read the value transferred to DTRTX into the buffer. */
		retval = mem_ap_read_atomic_u32(armv7a->debug_ap,
				armv7a->debug_base + CPUDBG_DTRTX, &data);
		if (retval != ERROR_OK)
			return retval;
		if (size == 1)
			*buffer = (uint8_t) data;
		else if (size == 2)
			target_buffer_set_u16(target, buffer, (uint16_t) data);
		else
			target_buffer_set_u32(target, buffer, data);

		/* Advance. */
		buffer += size;
		--count;
	}

	return ERROR_OK;
}

static int cortex_a_read_cpu_memory_fast(struct target *target,
	uint32_t count, uint8_t *buffer, uint32_t *dscr)
{
	/* Reads count objects of size 4 into *buffer. Old value of DSCR must be in
	 * *dscr; updated to new value. This is fast but only works for word-sized
	 * objects at aligned addresses.
	 * Preconditions:
	 * - Address is in R0 and must be a multiple of 4.
	 * - R0 is marked dirty.
	 */
	struct armv7a_common *armv7a = target_to_armv7a(target);
	uint32_t u32;
	int retval;

	/* Switch to non-blocking mode if not already in that mode. */
	retval = cortex_a_set_dcc_mode(target, DSCR_EXT_DCC_NON_BLOCKING, dscr);
	if (retval != ERROR_OK)
		return retval;

	/* Issue the LDC instruction via a write to ITR. */
	retval = cortex_a_exec_opcode(target, ARMV4_5_LDC(0, 1, 0, 1, 14, 5, 0, 4), dscr);
	if (retval != ERROR_OK)
		return retval;

	count--;

	if (count > 0) {
		/* Switch to fast mode if not already in that mode. */
		retval = cortex_a_set_dcc_mode(target, DSCR_EXT_DCC_FAST_MODE, dscr);
		if (retval != ERROR_OK)
			return retval;

		/* Latch LDC instruction. */
		retval = mem_ap_write_atomic_u32(armv7a->debug_ap,
				armv7a->debug_base + CPUDBG_ITR, ARMV4_5_LDC(0, 1, 0, 1, 14, 5, 0, 4));
		if (retval != ERROR_OK)
			return retval;

		/* Read the value transferred to DTRTX into the buffer. Due to fast
		 * mode rules, this blocks until the instruction finishes executing and
		 * then reissues the read instruction to read the next word from
		 * memory. The last read of DTRTX in this call reads the second-to-last
		 * word from memory and issues the read instruction for the last word.
		 */
		retval = mem_ap_read_buf_noincr(armv7a->debug_ap, buffer,
				4, count, armv7a->debug_base + CPUDBG_DTRTX);
		if (retval != ERROR_OK)
			return retval;

		/* Advance. */
		buffer += count * 4;
	}

	/* Wait for last issued instruction to complete. */
	retval = cortex_a_wait_instrcmpl(target, dscr, false);
	if (retval != ERROR_OK)
		return retval;

	/* Switch to non-blocking mode if not already in that mode. */
	retval = cortex_a_set_dcc_mode(target, DSCR_EXT_DCC_NON_BLOCKING, dscr);
	if (retval != ERROR_OK)
		return retval;

	/* Check for faults and return early. */
	if (*dscr & (DSCR_STICKY_ABORT_PRECISE | DSCR_STICKY_ABORT_IMPRECISE))
		return ERROR_OK; /* A data fault is not considered a system failure. */

	/* Wait until DTRTX is full (according to ARMv7-A/-R architecture manual
	 * section C8.4.3, checking InstrCmpl_l is not sufficient; one must also
	 * check TXfull_l). Most of the time this will be free because TXfull_l
	 * will be set immediately and cached in dscr. */
	retval = cortex_a_wait_dscr_bits(target, DSCR_DTRTX_FULL_LATCHED,
			DSCR_DTRTX_FULL_LATCHED, dscr);
	if (retval != ERROR_OK)
		return retval;

	/* Read the value transferred to DTRTX into the buffer. This is the last
	 * word. */
	retval = mem_ap_read_atomic_u32(armv7a->debug_ap,
			armv7a->debug_base + CPUDBG_DTRTX, &u32);
	if (retval != ERROR_OK)
		return retval;
	target_buffer_set_u32(target, buffer, u32);

	return ERROR_OK;
}

static int cortex_a_read_cpu_memory(struct target *target,
	uint32_t address, uint32_t size,
	uint32_t count, uint8_t *buffer)
{
	/* Read memory through the CPU. */
	int retval, final_retval;
	struct armv7a_common *armv7a = target_to_armv7a(target);
	struct arm *arm = &armv7a->arm;
	uint32_t dscr, orig_dfar, orig_dfsr, fault_dscr, fault_dfar, fault_dfsr;

	LOG_DEBUG("Reading CPU memory address 0x%" PRIx32 " size %"  PRIu32 " count %"  PRIu32,
			  address, size, count);
	if (target->state != TARGET_HALTED) {
		LOG_WARNING("target not halted");
		return ERROR_TARGET_NOT_HALTED;
	}

	if (!count)
		return ERROR_OK;

	/* Clear any abort. */
	retval = mem_ap_write_atomic_u32(armv7a->debug_ap,
			armv7a->debug_base + CPUDBG_DRCR, DRCR_CLEAR_EXCEPTIONS);
	if (retval != ERROR_OK)
		return retval;

	/* Read DSCR */
	retval = mem_ap_read_atomic_u32(armv7a->debug_ap,
			armv7a->debug_base + CPUDBG_DSCR, &dscr);
	if (retval != ERROR_OK)
		return retval;

	/* Switch to non-blocking mode if not already in that mode. */
	retval = cortex_a_set_dcc_mode(target, DSCR_EXT_DCC_NON_BLOCKING, &dscr);
	if (retval != ERROR_OK)
		goto out;

	/* Mark R0 as dirty. */
	arm_reg_current(arm, 0)->dirty = true;

	/* Read DFAR and DFSR, as they will be modified in the event of a fault. */
	retval = cortex_a_read_dfar_dfsr(target, &orig_dfar, &orig_dfsr, &dscr);
	if (retval != ERROR_OK)
		goto out;

	/* Get the memory address into R0. */
	retval = mem_ap_write_atomic_u32(armv7a->debug_ap,
			armv7a->debug_base + CPUDBG_DTRRX, address);
	if (retval != ERROR_OK)
		goto out;
	retval = cortex_a_exec_opcode(target, ARMV4_5_MRC(14, 0, 0, 0, 5, 0), &dscr);
	if (retval != ERROR_OK)
		goto out;

	if (size == 4 && (address % 4) == 0) {
		/* We are doing a word-aligned transfer, so use fast mode. */
		retval = cortex_a_read_cpu_memory_fast(target, count, buffer, &dscr);
	} else {
		/* Use slow path. */
		retval = cortex_a_read_cpu_memory_slow(target, size, count, buffer, &dscr);
	}

out:
	final_retval = retval;

	/* Switch to non-blocking mode if not already in that mode. */
	retval = cortex_a_set_dcc_mode(target, DSCR_EXT_DCC_NON_BLOCKING, &dscr);
	if (final_retval == ERROR_OK)
		final_retval = retval;

	/* Wait for last issued instruction to complete. */
	retval = cortex_a_wait_instrcmpl(target, &dscr, true);
	if (final_retval == ERROR_OK)
		final_retval = retval;

	/* If there were any sticky abort flags, clear them. */
	if (dscr & (DSCR_STICKY_ABORT_PRECISE | DSCR_STICKY_ABORT_IMPRECISE)) {
		fault_dscr = dscr;
		mem_ap_write_atomic_u32(armv7a->debug_ap,
				armv7a->debug_base + CPUDBG_DRCR, DRCR_CLEAR_EXCEPTIONS);
		dscr &= ~(DSCR_STICKY_ABORT_PRECISE | DSCR_STICKY_ABORT_IMPRECISE);
	} else {
		fault_dscr = 0;
	}

	/* Handle synchronous data faults. */
	if (fault_dscr & DSCR_STICKY_ABORT_PRECISE) {
		if (final_retval == ERROR_OK) {
			/* Final return value will reflect cause of fault. */
			retval = cortex_a_read_dfar_dfsr(target, &fault_dfar, &fault_dfsr, &dscr);
			if (retval == ERROR_OK) {
				LOG_ERROR("data abort at 0x%08" PRIx32 ", dfsr = 0x%08" PRIx32, fault_dfar, fault_dfsr);
				final_retval = cortex_a_dfsr_to_error_code(fault_dfsr);
			} else
				final_retval = retval;
		}
		/* Fault destroyed DFAR/DFSR; restore them. */
		retval = cortex_a_write_dfar_dfsr(target, orig_dfar, orig_dfsr, &dscr);
		if (retval != ERROR_OK)
			LOG_ERROR("error restoring dfar/dfsr - dscr = 0x%08" PRIx32, dscr);
	}

	/* Handle asynchronous data faults. */
	if (fault_dscr & DSCR_STICKY_ABORT_IMPRECISE) {
		if (final_retval == ERROR_OK)
			/* No other error has been recorded so far, so keep this one. */
			final_retval = ERROR_TARGET_DATA_ABORT;
	}

	/* If the DCC is nonempty, clear it. */
	if (dscr & DSCR_DTRTX_FULL_LATCHED) {
		uint32_t dummy;
		retval = mem_ap_read_atomic_u32(armv7a->debug_ap,
				armv7a->debug_base + CPUDBG_DTRTX, &dummy);
		if (final_retval == ERROR_OK)
			final_retval = retval;
	}
	if (dscr & DSCR_DTRRX_FULL_LATCHED) {
		retval = cortex_a_exec_opcode(target, ARMV4_5_MRC(14, 0, 1, 0, 5, 0), &dscr);
		if (final_retval == ERROR_OK)
			final_retval = retval;
	}

	/* Done. */
	return final_retval;
}


/*
 * Cortex-A Memory access
 *
 * This is same Cortex-M3 but we must also use the correct
 * ap number for every access.
 */

static int cortex_a_read_phys_memory(struct target *target,
	target_addr_t address, uint32_t size,
	uint32_t count, uint8_t *buffer)
{
	int retval;

	if (!count || !buffer)
		return ERROR_COMMAND_SYNTAX_ERROR;

	LOG_DEBUG("Reading memory at real address " TARGET_ADDR_FMT "; size %" PRId32 "; count %" PRId32,
		address, size, count);

	/* read memory through the CPU */
	cortex_a_prep_memaccess(target, 1);
	retval = cortex_a_read_cpu_memory(target, address, size, count, buffer);
	cortex_a_post_memaccess(target, 1);

	return retval;
}

static int cortex_a_read_memory(struct target *target, target_addr_t address,
	uint32_t size, uint32_t count, uint8_t *buffer)
{
	int retval;

	/* cortex_a handles unaligned memory access */
	LOG_DEBUG("Reading memory at address " TARGET_ADDR_FMT "; size %" PRId32 "; count %" PRId32,
		address, size, count);

	cortex_a_prep_memaccess(target, 0);
	retval = cortex_a_read_cpu_memory(target, address, size, count, buffer);
	cortex_a_post_memaccess(target, 0);

	return retval;
}

static int cortex_a_write_phys_memory(struct target *target,
	target_addr_t address, uint32_t size,
	uint32_t count, const uint8_t *buffer)
{
	int retval;

	if (!count || !buffer)
		return ERROR_COMMAND_SYNTAX_ERROR;

	LOG_DEBUG("Writing memory to real address " TARGET_ADDR_FMT "; size %" PRId32 "; count %" PRId32,
		address, size, count);

	/* write memory through the CPU */
	cortex_a_prep_memaccess(target, 1);
	retval = cortex_a_write_cpu_memory(target, address, size, count, buffer);
	cortex_a_post_memaccess(target, 1);

	return retval;
}

static int cortex_a_write_memory(struct target *target, target_addr_t address,
	uint32_t size, uint32_t count, const uint8_t *buffer)
{
	int retval;

	/* cortex_a handles unaligned memory access */
	LOG_DEBUG("Writing memory at address " TARGET_ADDR_FMT "; size %" PRId32 "; count %" PRId32,
		address, size, count);

	/* memory writes bypass the caches, must flush before writing */
	armv7a_cache_auto_flush_on_write(target, address, size * count);

	cortex_a_prep_memaccess(target, 0);
	retval = cortex_a_write_cpu_memory(target, address, size, count, buffer);
	cortex_a_post_memaccess(target, 0);
	return retval;
}

static int cortex_a_read_buffer(struct target *target, target_addr_t address,
				uint32_t count, uint8_t *buffer)
{
	uint32_t size;

	/* Align up to maximum 4 bytes. The loop condition makes sure the next pass
	 * will have something to do with the size we leave to it. */
	for (size = 1; size < 4 && count >= size * 2 + (address & size); size *= 2) {
		if (address & size) {
			int retval = target_read_memory(target, address, size, 1, buffer);
			if (retval != ERROR_OK)
				return retval;
			address += size;
			count -= size;
			buffer += size;
		}
	}

	/* Read the data with as large access size as possible. */
	for (; size > 0; size /= 2) {
		uint32_t aligned = count - count % size;
		if (aligned > 0) {
			int retval = target_read_memory(target, address, size, aligned / size, buffer);
			if (retval != ERROR_OK)
				return retval;
			address += aligned;
			count -= aligned;
			buffer += aligned;
		}
	}

	return ERROR_OK;
}

static int cortex_a_write_buffer(struct target *target, target_addr_t address,
				 uint32_t count, const uint8_t *buffer)
{
	uint32_t size;

	/* Align up to maximum 4 bytes. The loop condition makes sure the next pass
	 * will have something to do with the size we leave to it. */
	for (size = 1; size < 4 && count >= size * 2 + (address & size); size *= 2) {
		if (address & size) {
			int retval = target_write_memory(target, address, size, 1, buffer);
			if (retval != ERROR_OK)
				return retval;
			address += size;
			count -= size;
			buffer += size;
		}
	}

	/* Write the data with as large access size as possible. */
	for (; size > 0; size /= 2) {
		uint32_t aligned = count - count % size;
		if (aligned > 0) {
			int retval = target_write_memory(target, address, size, aligned / size, buffer);
			if (retval != ERROR_OK)
				return retval;
			address += aligned;
			count -= aligned;
			buffer += aligned;
		}
	}

	return ERROR_OK;
}

static int cortex_a_handle_target_request(void *priv)
{
	struct target *target = priv;
	struct armv7a_common *armv7a = target_to_armv7a(target);
	int retval;

	if (!target_was_examined(target))
		return ERROR_OK;
	if (!target->dbg_msg_enabled)
		return ERROR_OK;

	if (target->state == TARGET_RUNNING) {
		uint32_t request;
		uint32_t dscr;
		retval = mem_ap_read_atomic_u32(armv7a->debug_ap,
				armv7a->debug_base + CPUDBG_DSCR, &dscr);

		/* check if we have data */
		int64_t then = timeval_ms();
		while ((dscr & DSCR_DTR_TX_FULL) && (retval == ERROR_OK)) {
			retval = mem_ap_read_atomic_u32(armv7a->debug_ap,
					armv7a->debug_base + CPUDBG_DTRTX, &request);
			if (retval == ERROR_OK) {
				target_request(target, request);
				retval = mem_ap_read_atomic_u32(armv7a->debug_ap,
						armv7a->debug_base + CPUDBG_DSCR, &dscr);
			}
			if (timeval_ms() > then + 1000) {
				LOG_ERROR("Timeout waiting for dtr tx full");
				return ERROR_FAIL;
			}
		}
	}

	return ERROR_OK;
}

/*
 * Cortex-A target information and configuration
 */

static int cortex_a_examine_first(struct target *target)
{
	struct cortex_a_common *cortex_a = target_to_cortex_a(target);
	struct armv7a_common *armv7a = &cortex_a->armv7a_common;
	struct adiv5_dap *swjdp = armv7a->arm.dap;

	int i;
	int retval = ERROR_OK;
	uint32_t didr, cpuid, dbg_osreg;

	/* Search for the APB-AP - it is needed for access to debug registers */
	retval = dap_find_ap(swjdp, AP_TYPE_APB_AP, &armv7a->debug_ap);
	if (retval != ERROR_OK) {
		LOG_ERROR("Could not find APB-AP for debug access");
		return retval;
	}

	retval = mem_ap_init(armv7a->debug_ap);
	if (retval != ERROR_OK) {
		LOG_ERROR("Could not initialize the APB-AP");
		return retval;
	}

	armv7a->debug_ap->memaccess_tck = 80;

	if (!target->dbgbase_set) {
		uint32_t dbgbase;
		/* Get ROM Table base */
		uint32_t apid;
		int32_t coreidx = target->coreid;
		LOG_DEBUG("%s's dbgbase is not set, trying to detect using the ROM table",
			  target->cmd_name);
		retval = dap_get_debugbase(armv7a->debug_ap, &dbgbase, &apid);
		if (retval != ERROR_OK)
			return retval;
		/* Lookup 0x15 -- Processor DAP */
		retval = dap_lookup_cs_component(armv7a->debug_ap, dbgbase, 0x15,
				&armv7a->debug_base, &coreidx);
		if (retval != ERROR_OK) {
			LOG_ERROR("Can't detect %s's dbgbase from the ROM table; you need to specify it explicitly.",
				  target->cmd_name);
			return retval;
		}
		LOG_DEBUG("Detected core %" PRId32 " dbgbase: %08" PRIx32,
			  target->coreid, armv7a->debug_base);
	} else
		armv7a->debug_base = target->dbgbase;

	retval = mem_ap_read_atomic_u32(armv7a->debug_ap,
			armv7a->debug_base + CPUDBG_DIDR, &didr);
	if (retval != ERROR_OK) {
		LOG_DEBUG("Examine %s failed", "DIDR");
		return retval;
	}

	retval = mem_ap_read_atomic_u32(armv7a->debug_ap,
			armv7a->debug_base + CPUDBG_CPUID, &cpuid);
	if (retval != ERROR_OK) {
		LOG_DEBUG("Examine %s failed", "CPUID");
		return retval;
	}

	LOG_DEBUG("didr = 0x%08" PRIx32, didr);
	LOG_DEBUG("cpuid = 0x%08" PRIx32, cpuid);

	cortex_a->didr = didr;
	cortex_a->cpuid = cpuid;

	retval = mem_ap_read_atomic_u32(armv7a->debug_ap,
				    armv7a->debug_base + CPUDBG_PRSR, &dbg_osreg);
	if (retval != ERROR_OK)
		return retval;
	LOG_DEBUG("target->coreid %" PRId32 " DBGPRSR  0x%" PRIx32, target->coreid, dbg_osreg);

	if ((dbg_osreg & PRSR_POWERUP_STATUS) == 0) {
		LOG_ERROR("target->coreid %" PRId32 " powered down!", target->coreid);
		target->state = TARGET_UNKNOWN; /* TARGET_NO_POWER? */
		return ERROR_TARGET_INIT_FAILED;
	}

	if (dbg_osreg & PRSR_STICKY_RESET_STATUS)
		LOG_DEBUG("target->coreid %" PRId32 " was reset!", target->coreid);

	/* Read DBGOSLSR and check if OSLK is implemented */
	retval = mem_ap_read_atomic_u32(armv7a->debug_ap,
				armv7a->debug_base + CPUDBG_OSLSR, &dbg_osreg);
	if (retval != ERROR_OK)
		return retval;
	LOG_DEBUG("target->coreid %" PRId32 " DBGOSLSR 0x%" PRIx32, target->coreid, dbg_osreg);

	/* check if OS Lock is implemented */
	if ((dbg_osreg & OSLSR_OSLM) == OSLSR_OSLM0 || (dbg_osreg & OSLSR_OSLM) == OSLSR_OSLM1) {
		/* check if OS Lock is set */
		if (dbg_osreg & OSLSR_OSLK) {
			LOG_DEBUG("target->coreid %" PRId32 " OSLock set! Trying to unlock", target->coreid);

			retval = mem_ap_write_atomic_u32(armv7a->debug_ap,
							armv7a->debug_base + CPUDBG_OSLAR,
							0);
			if (retval == ERROR_OK)
				retval = mem_ap_read_atomic_u32(armv7a->debug_ap,
							armv7a->debug_base + CPUDBG_OSLSR, &dbg_osreg);

			/* if we fail to access the register or cannot reset the OSLK bit, bail out */
			if (retval != ERROR_OK || (dbg_osreg & OSLSR_OSLK) != 0) {
				LOG_ERROR("target->coreid %" PRId32 " OSLock sticky, core not powered?",
						target->coreid);
				target->state = TARGET_UNKNOWN; /* TARGET_NO_POWER? */
				return ERROR_TARGET_INIT_FAILED;
			}
		}
	}

	armv7a->arm.core_type = ARM_MODE_MON;

	/* Avoid recreating the registers cache */
	if (!target_was_examined(target)) {
		retval = cortex_a_dpm_setup(cortex_a, didr);
		if (retval != ERROR_OK)
			return retval;
	}

	/* Setup Breakpoint Register Pairs */
	cortex_a->brp_num = ((didr >> 24) & 0x0F) + 1;
	cortex_a->brp_num_context = ((didr >> 20) & 0x0F) + 1;
	cortex_a->brp_num_available = cortex_a->brp_num;
	free(cortex_a->brp_list);
	cortex_a->brp_list = calloc(cortex_a->brp_num, sizeof(struct cortex_a_brp));
/*	cortex_a->brb_enabled = ????; */
	for (i = 0; i < cortex_a->brp_num; i++) {
		cortex_a->brp_list[i].used = 0;
		if (i < (cortex_a->brp_num-cortex_a->brp_num_context))
			cortex_a->brp_list[i].type = BRP_NORMAL;
		else
			cortex_a->brp_list[i].type = BRP_CONTEXT;
		cortex_a->brp_list[i].value = 0;
		cortex_a->brp_list[i].control = 0;
		cortex_a->brp_list[i].BRPn = i;
	}

	LOG_DEBUG("Configured %i hw breakpoints", cortex_a->brp_num);

	/* select debug_ap as default */
	swjdp->apsel = armv7a->debug_ap->ap_num;

	target_set_examined(target);
	return ERROR_OK;
}

static int cortex_a_examine(struct target *target)
{
	int retval = ERROR_OK;

	/* Reestablish communication after target reset */
	retval = cortex_a_examine_first(target);

	/* Configure core debug access */
	if (retval == ERROR_OK)
		retval = cortex_a_init_debug_access(target);

	return retval;
}

/*
 *	Cortex-A target creation and initialization
 */

static int cortex_a_init_target(struct command_context *cmd_ctx,
	struct target *target)
{
	/* examine_first() does a bunch of this */
	arm_semihosting_init(target);
	return ERROR_OK;
}

static int cortex_a_init_arch_info(struct target *target,
	struct cortex_a_common *cortex_a, struct adiv5_dap *dap)
{
	struct armv7a_common *armv7a = &cortex_a->armv7a_common;

	/* Setup struct cortex_a_common */
	cortex_a->common_magic = CORTEX_A_COMMON_MAGIC;
	armv7a->arm.dap = dap;

	/* register arch-specific functions */
	armv7a->examine_debug_reason = NULL;

	armv7a->post_debug_entry = cortex_a_post_debug_entry;

	armv7a->pre_restore_context = NULL;

	armv7a->armv7a_mmu.read_physical_memory = cortex_a_read_phys_memory;


/*	arm7_9->handle_target_request = cortex_a_handle_target_request; */

	/* REVISIT v7a setup should be in a v7a-specific routine */
	armv7a_init_arch_info(target, armv7a);
	target_register_timer_callback(cortex_a_handle_target_request, 1, 1, target);

	return ERROR_OK;
}

static int cortex_a_target_create(struct target *target, Jim_Interp *interp)
{
	struct cortex_a_common *cortex_a = calloc(1, sizeof(struct cortex_a_common));
	cortex_a->common_magic = CORTEX_A_COMMON_MAGIC;
	struct adiv5_private_config *pc;

	if (target->private_config == NULL)
		return ERROR_FAIL;

	pc = (struct adiv5_private_config *)target->private_config;

	cortex_a->armv7a_common.is_armv7r = false;

	cortex_a->armv7a_common.arm.arm_vfp_version = ARM_VFP_V3;

	return cortex_a_init_arch_info(target, cortex_a, pc->dap);
}

static int cortex_r4_target_create(struct target *target, Jim_Interp *interp)
{
	struct cortex_a_common *cortex_a = calloc(1, sizeof(struct cortex_a_common));
	cortex_a->common_magic = CORTEX_A_COMMON_MAGIC;
	struct adiv5_private_config *pc;

	pc = (struct adiv5_private_config *)target->private_config;
	if (adiv5_verify_config(pc) != ERROR_OK)
		return ERROR_FAIL;

	cortex_a->armv7a_common.is_armv7r = true;

	return cortex_a_init_arch_info(target, cortex_a, pc->dap);
}

static void cortex_a_deinit_target(struct target *target)
{
	struct cortex_a_common *cortex_a = target_to_cortex_a(target);
	struct arm_dpm *dpm = &cortex_a->armv7a_common.dpm;

	free(cortex_a->brp_list);
	free(dpm->dbp);
	free(dpm->dwp);
	free(target->private_config);
	free(cortex_a);
}

static int cortex_a_mmu(struct target *target, int *enabled)
{
	struct armv7a_common *armv7a = target_to_armv7a(target);

	if (target->state != TARGET_HALTED) {
		LOG_ERROR("%s: target not halted", __func__);
		return ERROR_TARGET_INVALID;
	}

	if (armv7a->is_armv7r)
		*enabled = 0;
	else
		*enabled = target_to_cortex_a(target)->armv7a_common.armv7a_mmu.mmu_enabled;

	return ERROR_OK;
}

static int cortex_a_virt2phys(struct target *target,
	target_addr_t virt, target_addr_t *phys)
{
<<<<<<< HEAD
	int retval = ERROR_FAIL;
	struct armv7a_common *armv7a = target_to_armv7a(target);
	struct adiv5_dap *swjdp = armv7a->arm.dap;
	uint8_t apsel = swjdp->apsel;
=======
	int retval;
>>>>>>> ea410488
	int mmu_enabled = 0;

	/*
	 * If the MMU was not enabled at debug entry, there is no
	 * way of knowing if there was ever a valid configuration
	 * for it and thus it's not safe to enable it. In this case,
	 * just return the virtual address as physical.
	 */
	cortex_a_mmu(target, &mmu_enabled);
	if (!mmu_enabled) {
		*phys = virt;
		return ERROR_OK;
<<<<<<< HEAD
	}

	if (armv7a->memory_ap_available && (apsel == armv7a->memory_ap->ap_num)) {
		uint32_t ret;
		retval = armv7a_mmu_translate_va(target,
				virt, &ret);
		if (retval != ERROR_OK)
			goto done;
		*phys = ret;
	} else {/*  use this method if armv7a->memory_ap not selected
		 *  mmu must be enable in order to get a correct translation */
		retval = cortex_a_mmu_modify(target, 1);
		if (retval != ERROR_OK)
			goto done;
		retval = armv7a_mmu_translate_va_pa(target, (uint32_t)virt,
						    (uint32_t *)phys, 1);
=======
>>>>>>> ea410488
	}

	/* mmu must be enable in order to get a correct translation */
	retval = cortex_a_mmu_modify(target, 1);
	if (retval != ERROR_OK)
		return retval;
	return armv7a_mmu_translate_va_pa(target, (uint32_t)virt,
						    (uint32_t *)phys, 1);
}

COMMAND_HANDLER(cortex_a_handle_cache_info_command)
{
	struct target *target = get_current_target(CMD_CTX);
	struct armv7a_common *armv7a = target_to_armv7a(target);

	return armv7a_handle_cache_info_command(CMD_CTX,
			&armv7a->armv7a_mmu.armv7a_cache);
}


COMMAND_HANDLER(cortex_a_handle_dbginit_command)
{
	struct target *target = get_current_target(CMD_CTX);
	if (!target_was_examined(target)) {
		LOG_ERROR("target not examined yet");
		return ERROR_FAIL;
	}

	return cortex_a_init_debug_access(target);
}
COMMAND_HANDLER(cortex_a_handle_smp_off_command)
{
	struct target *target = get_current_target(CMD_CTX);
	/* check target is an smp target */
	struct target_list *head;
	struct target *curr;
	head = target->head;
	target->smp = 0;
	if (head != (struct target_list *)NULL) {
		while (head != (struct target_list *)NULL) {
			curr = head->target;
			curr->smp = 0;
			head = head->next;
		}
		/*  fixes the target display to the debugger */
		target->gdb_service->target = target;
	}
	return ERROR_OK;
}

COMMAND_HANDLER(cortex_a_handle_smp_on_command)
{
	struct target *target = get_current_target(CMD_CTX);
	struct target_list *head;
	struct target *curr;
	head = target->head;
	if (head != (struct target_list *)NULL) {
		target->smp = 1;
		while (head != (struct target_list *)NULL) {
			curr = head->target;
			curr->smp = 1;
			head = head->next;
		}
	}
	return ERROR_OK;
}

COMMAND_HANDLER(cortex_a_handle_smp_gdb_command)
{
	struct target *target = get_current_target(CMD_CTX);
	int retval = ERROR_OK;
	struct target_list *head;
	head = target->head;
	if (head != (struct target_list *)NULL) {
		if (CMD_ARGC == 1) {
			int coreid = 0;
			COMMAND_PARSE_NUMBER(int, CMD_ARGV[0], coreid);
			if (ERROR_OK != retval)
				return retval;
			target->gdb_service->core[1] = coreid;

		}
		command_print(CMD_CTX, "gdb coreid  %" PRId32 " -> %" PRId32, target->gdb_service->core[0]
			, target->gdb_service->core[1]);
	}
	return ERROR_OK;
}

COMMAND_HANDLER(handle_cortex_a_mask_interrupts_command)
{
	struct target *target = get_current_target(CMD_CTX);
	struct cortex_a_common *cortex_a = target_to_cortex_a(target);

	static const Jim_Nvp nvp_maskisr_modes[] = {
		{ .name = "off", .value = CORTEX_A_ISRMASK_OFF },
		{ .name = "on", .value = CORTEX_A_ISRMASK_ON },
		{ .name = NULL, .value = -1 },
	};
	const Jim_Nvp *n;

	if (CMD_ARGC > 0) {
		n = Jim_Nvp_name2value_simple(nvp_maskisr_modes, CMD_ARGV[0]);
		if (n->name == NULL) {
			LOG_ERROR("Unknown parameter: %s - should be off or on", CMD_ARGV[0]);
			return ERROR_COMMAND_SYNTAX_ERROR;
		}

		cortex_a->isrmasking_mode = n->value;
	}

	n = Jim_Nvp_value2name_simple(nvp_maskisr_modes, cortex_a->isrmasking_mode);
	command_print(CMD_CTX, "cortex_a interrupt mask %s", n->name);

	return ERROR_OK;
}

COMMAND_HANDLER(handle_cortex_a_dacrfixup_command)
{
	struct target *target = get_current_target(CMD_CTX);
	struct cortex_a_common *cortex_a = target_to_cortex_a(target);

	static const Jim_Nvp nvp_dacrfixup_modes[] = {
		{ .name = "off", .value = CORTEX_A_DACRFIXUP_OFF },
		{ .name = "on", .value = CORTEX_A_DACRFIXUP_ON },
		{ .name = NULL, .value = -1 },
	};
	const Jim_Nvp *n;

	if (CMD_ARGC > 0) {
		n = Jim_Nvp_name2value_simple(nvp_dacrfixup_modes, CMD_ARGV[0]);
		if (n->name == NULL)
			return ERROR_COMMAND_SYNTAX_ERROR;
		cortex_a->dacrfixup_mode = n->value;

	}

	n = Jim_Nvp_value2name_simple(nvp_dacrfixup_modes, cortex_a->dacrfixup_mode);
	command_print(CMD_CTX, "cortex_a domain access control fixup %s", n->name);

	return ERROR_OK;
}

static const struct command_registration cortex_a_exec_command_handlers[] = {
	{
		.name = "cache_info",
		.handler = cortex_a_handle_cache_info_command,
		.mode = COMMAND_EXEC,
		.help = "display information about target caches",
		.usage = "",
	},
	{
		.name = "dbginit",
		.handler = cortex_a_handle_dbginit_command,
		.mode = COMMAND_EXEC,
		.help = "Initialize core debug",
		.usage = "",
	},
	{   .name = "smp_off",
	    .handler = cortex_a_handle_smp_off_command,
	    .mode = COMMAND_EXEC,
	    .help = "Stop smp handling",
	    .usage = "",},
	{
		.name = "smp_on",
		.handler = cortex_a_handle_smp_on_command,
		.mode = COMMAND_EXEC,
		.help = "Restart smp handling",
		.usage = "",
	},
	{
		.name = "smp_gdb",
		.handler = cortex_a_handle_smp_gdb_command,
		.mode = COMMAND_EXEC,
		.help = "display/fix current core played to gdb",
		.usage = "",
	},
	{
		.name = "maskisr",
		.handler = handle_cortex_a_mask_interrupts_command,
		.mode = COMMAND_ANY,
		.help = "mask cortex_a interrupts",
		.usage = "['on'|'off']",
	},
	{
		.name = "dacrfixup",
		.handler = handle_cortex_a_dacrfixup_command,
		.mode = COMMAND_ANY,
		.help = "set domain access control (DACR) to all-manager "
			"on memory access",
		.usage = "['on'|'off']",
	},
	{
		.chain = armv7a_mmu_command_handlers,
	},

	COMMAND_REGISTRATION_DONE
};
static const struct command_registration cortex_a_command_handlers[] = {
	{
		.chain = arm_command_handlers,
	},
	{
		.chain = armv7a_command_handlers,
	},
	{
		.name = "cortex_a",
		.mode = COMMAND_ANY,
		.help = "Cortex-A command group",
		.usage = "",
		.chain = cortex_a_exec_command_handlers,
	},
	COMMAND_REGISTRATION_DONE
};

struct target_type cortexa_target = {
	.name = "cortex_a",
	.deprecated_name = "cortex_a8",

	.poll = cortex_a_poll,
	.arch_state = armv7a_arch_state,

	.halt = cortex_a_halt,
	.resume = cortex_a_resume,
	.step = cortex_a_step,

	.assert_reset = cortex_a_assert_reset,
	.deassert_reset = cortex_a_deassert_reset,

	/* REVISIT allow exporting VFP3 registers ... */
	.get_gdb_reg_list = arm_get_gdb_reg_list,

	.read_memory = cortex_a_read_memory,
	.write_memory = cortex_a_write_memory,

	.read_buffer = cortex_a_read_buffer,
	.write_buffer = cortex_a_write_buffer,

	.checksum_memory = arm_checksum_memory,
	.blank_check_memory = arm_blank_check_memory,

	.run_algorithm = armv4_5_run_algorithm,

	.add_breakpoint = cortex_a_add_breakpoint,
	.add_context_breakpoint = cortex_a_add_context_breakpoint,
	.add_hybrid_breakpoint = cortex_a_add_hybrid_breakpoint,
	.remove_breakpoint = cortex_a_remove_breakpoint,
	.add_watchpoint = NULL,
	.remove_watchpoint = NULL,

	.commands = cortex_a_command_handlers,
	.target_create = cortex_a_target_create,
	.target_jim_configure = adiv5_jim_configure,
	.init_target = cortex_a_init_target,
	.examine = cortex_a_examine,
	.deinit_target = cortex_a_deinit_target,

	.read_phys_memory = cortex_a_read_phys_memory,
	.write_phys_memory = cortex_a_write_phys_memory,
	.mmu = cortex_a_mmu,
	.virt2phys = cortex_a_virt2phys,
};

static const struct command_registration cortex_r4_exec_command_handlers[] = {
	{
		.name = "dbginit",
		.handler = cortex_a_handle_dbginit_command,
		.mode = COMMAND_EXEC,
		.help = "Initialize core debug",
		.usage = "",
	},
	{
		.name = "maskisr",
		.handler = handle_cortex_a_mask_interrupts_command,
		.mode = COMMAND_EXEC,
		.help = "mask cortex_r4 interrupts",
		.usage = "['on'|'off']",
	},

	COMMAND_REGISTRATION_DONE
};
static const struct command_registration cortex_r4_command_handlers[] = {
	{
		.chain = arm_command_handlers,
	},
	{
		.name = "cortex_r4",
		.mode = COMMAND_ANY,
		.help = "Cortex-R4 command group",
		.usage = "",
		.chain = cortex_r4_exec_command_handlers,
	},
	COMMAND_REGISTRATION_DONE
};

struct target_type cortexr4_target = {
	.name = "cortex_r4",

	.poll = cortex_a_poll,
	.arch_state = armv7a_arch_state,

	.halt = cortex_a_halt,
	.resume = cortex_a_resume,
	.step = cortex_a_step,

	.assert_reset = cortex_a_assert_reset,
	.deassert_reset = cortex_a_deassert_reset,

	/* REVISIT allow exporting VFP3 registers ... */
	.get_gdb_reg_list = arm_get_gdb_reg_list,

	.read_memory = cortex_a_read_phys_memory,
	.write_memory = cortex_a_write_phys_memory,

	.checksum_memory = arm_checksum_memory,
	.blank_check_memory = arm_blank_check_memory,

	.run_algorithm = armv4_5_run_algorithm,

	.add_breakpoint = cortex_a_add_breakpoint,
	.add_context_breakpoint = cortex_a_add_context_breakpoint,
	.add_hybrid_breakpoint = cortex_a_add_hybrid_breakpoint,
	.remove_breakpoint = cortex_a_remove_breakpoint,
	.add_watchpoint = NULL,
	.remove_watchpoint = NULL,

	.commands = cortex_r4_command_handlers,
	.target_create = cortex_r4_target_create,
	.target_jim_configure = adiv5_jim_configure,
	.init_target = cortex_a_init_target,
	.examine = cortex_a_examine,
	.deinit_target = cortex_a_deinit_target,
};<|MERGE_RESOLUTION|>--- conflicted
+++ resolved
@@ -2918,14 +2918,7 @@
 static int cortex_a_virt2phys(struct target *target,
 	target_addr_t virt, target_addr_t *phys)
 {
-<<<<<<< HEAD
-	int retval = ERROR_FAIL;
-	struct armv7a_common *armv7a = target_to_armv7a(target);
-	struct adiv5_dap *swjdp = armv7a->arm.dap;
-	uint8_t apsel = swjdp->apsel;
-=======
 	int retval;
->>>>>>> ea410488
 	int mmu_enabled = 0;
 
 	/*
@@ -2938,25 +2931,6 @@
 	if (!mmu_enabled) {
 		*phys = virt;
 		return ERROR_OK;
-<<<<<<< HEAD
-	}
-
-	if (armv7a->memory_ap_available && (apsel == armv7a->memory_ap->ap_num)) {
-		uint32_t ret;
-		retval = armv7a_mmu_translate_va(target,
-				virt, &ret);
-		if (retval != ERROR_OK)
-			goto done;
-		*phys = ret;
-	} else {/*  use this method if armv7a->memory_ap not selected
-		 *  mmu must be enable in order to get a correct translation */
-		retval = cortex_a_mmu_modify(target, 1);
-		if (retval != ERROR_OK)
-			goto done;
-		retval = armv7a_mmu_translate_va_pa(target, (uint32_t)virt,
-						    (uint32_t *)phys, 1);
-=======
->>>>>>> ea410488
 	}
 
 	/* mmu must be enable in order to get a correct translation */
