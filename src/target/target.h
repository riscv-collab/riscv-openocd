/***************************************************************************
 *   Copyright (C) 2005 by Dominic Rath                                    *
 *   Dominic.Rath@gmx.de                                                   *
 *                                                                         *
 *   Copyright (C) 2007-2010 Øyvind Harboe                                 *
 *   oyvind.harboe@zylin.com                                               *
 *                                                                         *
 *   Copyright (C) 2008 by Spencer Oliver                                  *
 *   spen@spen-soft.co.uk                                                  *
 *                                                                         *
 *   Copyright (C) 2011 by Broadcom Corporation                            *
 *   Evan Hunter - ehunter@broadcom.com                                    *
 *                                                                         *
 *   Copyright (C) ST-Ericsson SA 2011                                     *
 *   michel.jaouen@stericsson.com : smp minimum support                    *
 *                                                                         *
 *   This program is free software; you can redistribute it and/or modify  *
 *   it under the terms of the GNU General Public License as published by  *
 *   the Free Software Foundation; either version 2 of the License, or     *
 *   (at your option) any later version.                                   *
 *                                                                         *
 *   This program is distributed in the hope that it will be useful,       *
 *   but WITHOUT ANY WARRANTY; without even the implied warranty of        *
 *   MERCHANTABILITY or FITNESS FOR A PARTICULAR PURPOSE.  See the         *
 *   GNU General Public License for more details.                          *
 *                                                                         *
 *   You should have received a copy of the GNU General Public License     *
 *   along with this program.  If not, see <http://www.gnu.org/licenses/>. *
 ***************************************************************************/

#ifndef OPENOCD_TARGET_TARGET_H
#define OPENOCD_TARGET_TARGET_H

#include <helper/list.h>
#include "helper/replacements.h"
#include "helper/system.h"
#include <jim.h>

struct reg;
struct trace;
struct command_context;
struct command_invocation;
struct breakpoint;
struct watchpoint;
struct mem_param;
struct reg_param;
struct target_list;
struct gdb_fileio_info;

/*
 * TARGET_UNKNOWN = 0: we don't know anything about the target yet
 * TARGET_RUNNING = 1: the target is executing or ready to execute user code
 * TARGET_HALTED  = 2: the target is not executing code, and ready to talk to the
 * debugger. on an xscale it means that the debug handler is executing
 * TARGET_RESET   = 3: the target is being held in reset (only a temporary state,
 * not sure how this is used with all the recent changes)
 * TARGET_DEBUG_RUNNING = 4: the target is running, but it is executing code on
 * behalf of the debugger (e.g. algorithm for flashing)
 *
 * also see: target_state_name();
 */

enum target_state {
	TARGET_UNKNOWN = 0,
	TARGET_RUNNING = 1,
	TARGET_HALTED = 2,
	TARGET_RESET = 3,
	TARGET_DEBUG_RUNNING = 4,
};

enum nvp_assert {
	NVP_DEASSERT,
	NVP_ASSERT,
};

enum target_reset_mode {
	RESET_UNKNOWN = 0,
	RESET_RUN = 1,		/* reset and let target run */
	RESET_HALT = 2,		/* reset and halt target out of reset */
	RESET_INIT = 3,		/* reset and halt target out of reset, then run init script */
};

enum target_debug_reason {
	DBG_REASON_DBGRQ = 0,
	DBG_REASON_BREAKPOINT = 1,
	DBG_REASON_WATCHPOINT = 2,
	DBG_REASON_WPTANDBKPT = 3,
	DBG_REASON_SINGLESTEP = 4,
	DBG_REASON_NOTHALTED = 5,
	DBG_REASON_EXIT = 6,
	DBG_REASON_EXC_CATCH = 7,
	DBG_REASON_UNDEFINED = 8,
};

enum target_endianness {
	TARGET_ENDIAN_UNKNOWN = 0,
	TARGET_BIG_ENDIAN = 1, TARGET_LITTLE_ENDIAN = 2
};

struct working_area {
	target_addr_t address;
	uint32_t size;
	bool free;
	uint8_t *backup;
	struct working_area **user;
	struct working_area *next;
};

struct gdb_service {
	struct target *target;
	/*  field for smp display  */
	/*  element 0 coreid currently displayed ( 1 till n) */
	/*  element 1 coreid to be displayed at next resume 1 till n 0 means resume
	 *  all cores core displayed  */
	int32_t core[2];
};

/* target back off timer */
struct backoff_timer {
	int times;
	int count;
};

/* split target registers into multiple class */
enum target_register_class {
	REG_CLASS_ALL,
	REG_CLASS_GENERAL,
};

/* target_type.h contains the full definition of struct target_type */
struct target {
	struct target_type *type;			/* target type definition (name, access functions) */
	char *cmd_name;				/* tcl Name of target */
	int target_number;					/* DO NOT USE!  field to be removed in 2010 */
	struct jtag_tap *tap;				/* where on the jtag chain is this */
	int32_t coreid;						/* which device on the TAP? */

	/** Should we defer examine to later */
	bool defer_examine;

	/**
	 * Indicates whether this target has been examined.
	 *
	 * Do @b not access this field directly, use target_was_examined()
	 * or target_set_examined().
	 */
	bool examined;

	/**
	 * true if the  target is currently running a downloaded
	 * "algorithm" instead of arbitrary user code. OpenOCD code
	 * invoking algorithms is trusted to maintain correctness of
	 * any cached state (e.g. for flash status), which arbitrary
	 * code will have no reason to know about.
	 */
	bool running_alg;

	struct target_event_action *event_action;

	bool reset_halt;						/* attempt resetting the CPU into the halted mode? */
	target_addr_t working_area;				/* working area (initialised RAM). Evaluated
										 * upon first allocation from virtual/physical address. */
	bool working_area_virt_spec;		/* virtual address specified? */
	target_addr_t working_area_virt;			/* virtual address */
	bool working_area_phys_spec;		/* physical address specified? */
	target_addr_t working_area_phys;			/* physical address */
	uint32_t working_area_size;			/* size in bytes */
	uint32_t backup_working_area;		/* whether the content of the working area has to be preserved */
	struct working_area *working_areas;/* list of allocated working areas */
	enum target_debug_reason debug_reason;/* reason why the target entered debug state */
	enum target_endianness endianness;	/* target endianness */
	/* also see: target_state_name() */
	enum target_state state;			/* the current backend-state (running, halted, ...) */
	struct reg_cache *reg_cache;		/* the first register cache of the target (core regs) */
	struct breakpoint *breakpoints;		/* list of breakpoints */
	struct watchpoint *watchpoints;		/* list of watchpoints */
	struct trace *trace_info;			/* generic trace information */
	struct debug_msg_receiver *dbgmsg;	/* list of debug message receivers */
	uint32_t dbg_msg_enabled;			/* debug message status */
	void *arch_info;					/* architecture specific information */
	void *private_config;				/* pointer to target specific config data (for jim_configure hook) */
	struct target *next;				/* next target in list */

	bool verbose_halt_msg;				/* display async info in telnet session. Do not display
										 * lots of halted/resumed info when stepping in debugger. */
	bool halt_issued;					/* did we transition to halted state? */
	int64_t halt_issued_time;			/* Note time when halt was issued */

										/* ARM v7/v8 targets with ADIv5 interface */
	bool dbgbase_set;					/* By default the debug base is not set */
	uint32_t dbgbase;					/* Really a Cortex-A specific option, but there is no
										 * system in place to support target specific options
										 * currently. */
	bool has_dap;						/* set to true if target has ADIv5 support */
	bool dap_configured;				/* set to true if ADIv5 DAP is configured */
	bool tap_configured;				/* set to true if JTAG tap has been configured
										 * through -chain-position */

	struct rtos *rtos;					/* Instance of Real Time Operating System support */
	bool rtos_auto_detect;				/* A flag that indicates that the RTOS has been specified as "auto"
										 * and must be detected when symbols are offered */
	struct backoff_timer backoff;
	int smp;							/* add some target attributes for smp support */
	struct target_list *head;
	/* the gdb service is there in case of smp, we have only one gdb server
	 * for all smp target
	 * the target attached to the gdb is changing dynamically by changing
	 * gdb_service->target pointer */
	struct gdb_service *gdb_service;

	/* file-I/O information for host to do syscall */
	struct gdb_fileio_info *fileio_info;

	char *gdb_port_override;			/* target-specific override for gdb_port */

	int gdb_max_connections;			/* max number of simultaneous gdb connections */

	/* The semihosting information, extracted from the target. */
	struct semihosting *semihosting;
};

struct target_list {
	struct target *target;
	struct target_list *next;
};

struct gdb_fileio_info {
	char *identifier;
	uint64_t param_1;
	uint64_t param_2;
	uint64_t param_3;
	uint64_t param_4;
};

/** Returns a description of the endianness for the specified target. */
static inline const char *target_endianness(struct target *target)
{
	return (target->endianness == TARGET_ENDIAN_UNKNOWN) ? "unknown" :
			(target->endianness == TARGET_BIG_ENDIAN) ? "big endian" : "little endian";
}

/** Returns the instance-specific name of the specified target. */
static inline const char *target_name(struct target *target)
{
	return target->cmd_name;
}

const char *debug_reason_name(struct target *t);

enum target_event {

	/* allow GDB to do stuff before others handle the halted event,
	 * this is in lieu of defining ordering of invocation of events,
	 * which would be more complicated
	 *
	 * Telling GDB to halt does not mean that the target stopped running,
	 * simply that we're dropping out of GDB's waiting for step or continue.
	 *
	 * This can be useful when e.g. detecting power dropout.
	 */
	TARGET_EVENT_GDB_HALT,
	TARGET_EVENT_HALTED,		/* target entered debug state from normal execution or reset */
	TARGET_EVENT_RESUMED,		/* target resumed to normal execution */
	TARGET_EVENT_RESUME_START,
	TARGET_EVENT_RESUME_END,
	TARGET_EVENT_STEP_START,
	TARGET_EVENT_STEP_END,

	TARGET_EVENT_GDB_START, /* debugger started execution (step/run) */
	TARGET_EVENT_GDB_END, /* debugger stopped execution (step/run) */

	TARGET_EVENT_RESET_START,
	TARGET_EVENT_RESET_ASSERT_PRE,
	TARGET_EVENT_RESET_ASSERT,	/* C code uses this instead of SRST */
	TARGET_EVENT_RESET_ASSERT_POST,
	TARGET_EVENT_RESET_DEASSERT_PRE,
	TARGET_EVENT_RESET_DEASSERT_POST,
	TARGET_EVENT_RESET_INIT,
	TARGET_EVENT_RESET_END,

	TARGET_EVENT_DEBUG_HALTED,	/* target entered debug state, but was executing on behalf of the debugger */
	TARGET_EVENT_DEBUG_RESUMED, /* target resumed to execute on behalf of the debugger */

	TARGET_EVENT_EXAMINE_START,
	TARGET_EVENT_EXAMINE_FAIL,
	TARGET_EVENT_EXAMINE_END,

	TARGET_EVENT_GDB_ATTACH,
	TARGET_EVENT_GDB_DETACH,

	TARGET_EVENT_GDB_FLASH_ERASE_START,
	TARGET_EVENT_GDB_FLASH_ERASE_END,
	TARGET_EVENT_GDB_FLASH_WRITE_START,
	TARGET_EVENT_GDB_FLASH_WRITE_END,

	TARGET_EVENT_TRACE_CONFIG,
};

struct target_event_action {
	enum target_event event;
	Jim_Interp *interp;
	Jim_Obj *body;
	struct target_event_action *next;
};

bool target_has_event_action(struct target *target, enum target_event event);

struct target_event_callback {
	int (*callback)(struct target *target, enum target_event event, void *priv);
	void *priv;
	struct target_event_callback *next;
};

struct target_reset_callback {
	struct list_head list;
	void *priv;
	int (*callback)(struct target *target, enum target_reset_mode reset_mode, void *priv);
};

struct target_trace_callback {
	struct list_head list;
	void *priv;
	int (*callback)(struct target *target, size_t len, uint8_t *data, void *priv);
};

enum target_timer_type {
	TARGET_TIMER_TYPE_ONESHOT,
	TARGET_TIMER_TYPE_PERIODIC
};

struct target_timer_callback {
	int (*callback)(void *priv);
	unsigned int time_ms;
	enum target_timer_type type;
	bool removed;
	int64_t when;	/* output of timeval_ms() */
	void *priv;
	struct target_timer_callback *next;
};

struct target_memory_check_block {
	target_addr_t address;
	uint32_t size;
	uint32_t result;
};

int target_register_commands(struct command_context *cmd_ctx);
int target_examine(void);

int target_register_event_callback(
		int (*callback)(struct target *target,
		enum target_event event, void *priv),
		void *priv);
int target_unregister_event_callback(
		int (*callback)(struct target *target,
		enum target_event event, void *priv),
		void *priv);

int target_register_reset_callback(
		int (*callback)(struct target *target,
		enum target_reset_mode reset_mode, void *priv),
		void *priv);
int target_unregister_reset_callback(
		int (*callback)(struct target *target,
		enum target_reset_mode reset_mode, void *priv),
		void *priv);

int target_register_trace_callback(
		int (*callback)(struct target *target,
		size_t len, uint8_t *data, void *priv),
		void *priv);
int target_unregister_trace_callback(
		int (*callback)(struct target *target,
		size_t len, uint8_t *data, void *priv),
		void *priv);

/* Poll the status of the target, detect any error conditions and report them.
 *
 * Also note that this fn will clear such error conditions, so a subsequent
 * invocation will then succeed.
 *
 * These error conditions can be "sticky" error conditions. E.g. writing
 * to memory could be implemented as an open loop and if memory writes
 * fails, then a note is made of it, the error is sticky, but the memory
 * write loop still runs to completion. This improves performance in the
 * normal case as there is no need to verify that every single write succeed,
 * yet it is possible to detect error conditions.
 */
int target_poll(struct target *target);
int target_resume(struct target *target, int current, target_addr_t address,
		int handle_breakpoints, int debug_execution);
int target_halt(struct target *target);
int target_call_event_callbacks(struct target *target, enum target_event event);
int target_call_reset_callbacks(struct target *target, enum target_reset_mode reset_mode);
int target_call_trace_callbacks(struct target *target, size_t len, uint8_t *data);

/**
 * The period is very approximate, the callback can happen much more often
 * or much more rarely than specified
 */
int target_register_timer_callback(int (*callback)(void *priv),
		unsigned int time_ms, enum target_timer_type type, void *priv);
int target_unregister_timer_callback(int (*callback)(void *priv), void *priv);
int target_call_timer_callbacks(int64_t *next_event);
/**
 * Invoke this to ensure that e.g. polling timer callbacks happen before
 * a synchronous command completes.
 */
int target_call_timer_callbacks_now(int64_t *next_event);

struct target *get_target_by_num(int num);
struct target *get_current_target(struct command_context *cmd_ctx);
struct target *get_current_target_or_null(struct command_context *cmd_ctx);
struct target *get_target(const char *id);

/**
 * Get the target type name.
 *
 * This routine is a wrapper for the target->type->name field.
 * Note that this is not an instance-specific name for his target.
 */
const char *target_type_name(struct target *target);

/**
 * Examine the specified @a target, letting it perform any
 * Initialisation that requires JTAG access.
 *
 * This routine is a wrapper for target->type->examine.
 */
int target_examine_one(struct target *target);

/** @returns @c true if target_set_examined() has been called. */
static inline bool target_was_examined(struct target *target)
{
	return target->examined;
}

/** Sets the @c examined flag for the given target. */
/** Use in target->type->examine() after one-time setup is done. */
static inline void target_set_examined(struct target *target)
{
	target->examined = true;
}

/**
 * Add the @a breakpoint for @a target.
 *
 * This routine is a wrapper for target->type->add_breakpoint.
 */
int target_add_breakpoint(struct target *target,
		struct breakpoint *breakpoint);
/**
 * Add the @a ContextID breakpoint  for @a target.
 *
 * This routine is a wrapper for target->type->add_context_breakpoint.
 */
int target_add_context_breakpoint(struct target *target,
		struct breakpoint *breakpoint);
/**
 * Add the @a ContextID & IVA breakpoint  for @a target.
 *
 * This routine is a wrapper for target->type->add_hybrid_breakpoint.
 */
int target_add_hybrid_breakpoint(struct target *target,
		struct breakpoint *breakpoint);
/**
 * Remove the @a breakpoint for @a target.
 *
 * This routine is a wrapper for target->type->remove_breakpoint.
 */

int target_remove_breakpoint(struct target *target,
		struct breakpoint *breakpoint);
/**
 * Add the @a watchpoint for @a target.
 *
 * This routine is a wrapper for target->type->add_watchpoint.
 */
int target_add_watchpoint(struct target *target,
		struct watchpoint *watchpoint);
/**
 * Remove the @a watchpoint for @a target.
 *
 * This routine is a wrapper for target->type->remove_watchpoint.
 */
int target_remove_watchpoint(struct target *target,
		struct watchpoint *watchpoint);

/**
 * Find out the just hit @a watchpoint for @a target.
 *
 * This routine is a wrapper for target->type->hit_watchpoint.
 */
int target_hit_watchpoint(struct target *target,
		struct watchpoint **watchpoint);

/**
 * Obtain the architecture for GDB.
 *
 * This routine is a wrapper for target->type->get_gdb_arch.
 */
const char *target_get_gdb_arch(struct target *target);

/**
 * Obtain the registers for GDB.
 *
 * This routine is a wrapper for target->type->get_gdb_reg_list.
 */
int target_get_gdb_reg_list(struct target *target,
		struct reg **reg_list[], int *reg_list_size,
		enum target_register_class reg_class);

/**
 * Obtain the registers for GDB, but don't read register values from the
 * target.
 *
 * This routine is a wrapper for target->type->get_gdb_reg_list_noread.
 */
int target_get_gdb_reg_list_noread(struct target *target,
		struct reg **reg_list[], int *reg_list_size,
		enum target_register_class reg_class);

/**
 * Check if @a target allows GDB connections.
 *
 * Some target do not implement the necessary code required by GDB.
 */
bool target_supports_gdb_connection(struct target *target);

/**
 * Step the target.
 *
 * This routine is a wrapper for target->type->step.
 */
int target_step(struct target *target,
		int current, target_addr_t address, int handle_breakpoints);
/**
 * Run an algorithm on the @a target given.
 *
 * This routine is a wrapper for target->type->run_algorithm.
 */
int target_run_algorithm(struct target *target,
		int num_mem_params, struct mem_param *mem_params,
		int num_reg_params, struct reg_param *reg_param,
		target_addr_t entry_point, target_addr_t exit_point,
		int timeout_ms, void *arch_info);

/**
 * Starts an algorithm in the background on the @a target given.
 *
 * This routine is a wrapper for target->type->start_algorithm.
 */
int target_start_algorithm(struct target *target,
		int num_mem_params, struct mem_param *mem_params,
		int num_reg_params, struct reg_param *reg_params,
		uint32_t entry_point, uint32_t exit_point,
		void *arch_info);

/**
 * Wait for an algorithm on the @a target given.
 *
 * This routine is a wrapper for target->type->wait_algorithm.
 */
int target_wait_algorithm(struct target *target,
		int num_mem_params, struct mem_param *mem_params,
		int num_reg_params, struct reg_param *reg_params,
		uint32_t exit_point, int timeout_ms,
		void *arch_info);

/**
 * This routine is a wrapper for asynchronous algorithms.
 *
 */
int target_run_flash_async_algorithm(struct target *target,
		const uint8_t *buffer, uint32_t count, int block_size,
		int num_mem_params, struct mem_param *mem_params,
		int num_reg_params, struct reg_param *reg_params,
		uint32_t buffer_start, uint32_t buffer_size,
		uint32_t entry_point, uint32_t exit_point,
		void *arch_info);

/**
 * This routine is a wrapper for asynchronous algorithms.
 *
 */
int target_run_read_async_algorithm(struct target *target,
		uint8_t *buffer, uint32_t count, int block_size,
		int num_mem_params, struct mem_param *mem_params,
		int num_reg_params, struct reg_param *reg_params,
		uint32_t buffer_start, uint32_t buffer_size,
		uint32_t entry_point, uint32_t exit_point,
		void *arch_info);

/**
 * Read @a count items of @a size bytes from the memory of @a target at
 * the @a address given.
 *
 * This routine is a wrapper for target->type->read_memory.
 */
int target_read_memory(struct target *target,
		target_addr_t address, uint32_t size, uint32_t count, uint8_t *buffer);
int target_read_phys_memory(struct target *target,
		target_addr_t address, uint32_t size, uint32_t count, uint8_t *buffer);
/**
 * Write @a count items of @a size bytes to the memory of @a target at
 * the @a address given. @a address must be aligned to @a size
 * in target memory.
 *
 * The endianness is the same in the host and target memory for this
 * function.
 *
 * \todo TODO:
 * Really @a buffer should have been defined as "const void *" and
 * @a buffer should have been aligned to @a size in the host memory.
 *
 * This is not enforced via e.g. assert's today and e.g. the
 * target_write_buffer fn breaks this assumption.
 *
 * This routine is wrapper for target->type->write_memory.
 */
int target_write_memory(struct target *target,
		target_addr_t address, uint32_t size, uint32_t count, const uint8_t *buffer);
int target_write_phys_memory(struct target *target,
		target_addr_t address, uint32_t size, uint32_t count, const uint8_t *buffer);

/*
 * Write to target memory using the virtual address.
 *
 * Note that this fn is used to implement software breakpoints. Targets
 * can implement support for software breakpoints to memory marked as read
 * only by making this fn write to ram even if it is read only(MMU or
 * MPUs).
 *
 * It is sufficient to implement for writing a single word(16 or 32 in
 * ARM32/16 bit case) to write the breakpoint to ram.
 *
 * The target should also take care of "other things" to make sure that
 * software breakpoints can be written using this function. E.g.
 * when there is a separate instruction and data cache, this fn must
 * make sure that the instruction cache is synced up to the potential
 * code change that can happen as a result of the memory write(typically
 * by invalidating the cache).
 *
 * The high level wrapper fn in target.c will break down this memory write
 * request to multiple write requests to the target driver to e.g. guarantee
 * that writing 4 bytes to an aligned address happens with a single 32 bit
 * write operation, thus making this fn suitable to e.g. write to special
 * peripheral registers which do not support byte operations.
 */
int target_write_buffer(struct target *target,
		target_addr_t address, uint32_t size, const uint8_t *buffer);
int target_read_buffer(struct target *target,
		target_addr_t address, uint32_t size, uint8_t *buffer);
int target_checksum_memory(struct target *target,
		target_addr_t address, uint32_t size, uint32_t *crc);
int target_blank_check_memory(struct target *target,
		struct target_memory_check_block *blocks, int num_blocks,
		uint8_t erased_value);
int target_wait_state(struct target *target, enum target_state state, int ms);

/**
 * Obtain file-I/O information from target for GDB to do syscall.
 *
 * This routine is a wrapper for target->type->get_gdb_fileio_info.
 */
int target_get_gdb_fileio_info(struct target *target, struct gdb_fileio_info *fileio_info);

/**
 * Pass GDB file-I/O response to target after finishing host syscall.
 *
 * This routine is a wrapper for target->type->gdb_fileio_end.
 */
int target_gdb_fileio_end(struct target *target, int retcode, int fileio_errno, bool ctrl_c);

/**
 * Return the highest accessible address for this target.
 */
target_addr_t target_address_max(struct target *target);

/**
 * Return the number of address bits this target supports.
 *
 * This routine is a wrapper for target->type->address_bits.
 */
unsigned target_address_bits(struct target *target);

/**
 * Return the number of data bits this target supports.
 *
 * This routine is a wrapper for target->type->data_bits.
 */
<<<<<<< HEAD
unsigned target_data_bits(struct target *target);
=======
unsigned int target_data_bits(struct target *target);
>>>>>>> bb81ec8b

/** Return the *name* of this targets current state */
const char *target_state_name(struct target *target);

/** Return the *name* of a target event enumeration value */
const char *target_event_name(enum target_event event);

/** Return the *name* of a target reset reason enumeration value */
const char *target_reset_mode_name(enum target_reset_mode reset_mode);

/* DANGER!!!!!
 *
 * if "area" passed in to target_alloc_working_area() points to a memory
 * location that goes out of scope (e.g. a pointer on the stack), then
 * the caller of target_alloc_working_area() is responsible for invoking
 * target_free_working_area() before "area" goes out of scope.
 *
 * target_free_all_working_areas() will NULL out the "area" pointer
 * upon resuming or resetting the CPU.
 *
 */
int target_alloc_working_area(struct target *target,
		uint32_t size, struct working_area **area);
/* Same as target_alloc_working_area, except that no error is logged
 * when ERROR_TARGET_RESOURCE_NOT_AVAILABLE is returned.
 *
 * This allows the calling code to *try* to allocate target memory
 * and have a fallback to another behaviour(slower?).
 */
int target_alloc_working_area_try(struct target *target,
		uint32_t size, struct working_area **area);
int target_free_working_area(struct target *target, struct working_area *area);
void target_free_all_working_areas(struct target *target);
uint32_t target_get_working_area_avail(struct target *target);

/**
 * Free all the resources allocated by targets and the target layer
 */
void target_quit(void);

extern struct target *all_targets;

uint64_t target_buffer_get_u64(struct target *target, const uint8_t *buffer);
uint32_t target_buffer_get_u32(struct target *target, const uint8_t *buffer);
uint32_t target_buffer_get_u24(struct target *target, const uint8_t *buffer);
uint16_t target_buffer_get_u16(struct target *target, const uint8_t *buffer);
void target_buffer_set_u64(struct target *target, uint8_t *buffer, uint64_t value);
void target_buffer_set_u32(struct target *target, uint8_t *buffer, uint32_t value);
void target_buffer_set_u24(struct target *target, uint8_t *buffer, uint32_t value);
void target_buffer_set_u16(struct target *target, uint8_t *buffer, uint16_t value);

void target_buffer_get_u64_array(struct target *target, const uint8_t *buffer, uint32_t count, uint64_t *dstbuf);
void target_buffer_get_u32_array(struct target *target, const uint8_t *buffer, uint32_t count, uint32_t *dstbuf);
void target_buffer_get_u16_array(struct target *target, const uint8_t *buffer, uint32_t count, uint16_t *dstbuf);
void target_buffer_set_u64_array(struct target *target, uint8_t *buffer, uint32_t count, const uint64_t *srcbuf);
void target_buffer_set_u32_array(struct target *target, uint8_t *buffer, uint32_t count, const uint32_t *srcbuf);
void target_buffer_set_u16_array(struct target *target, uint8_t *buffer, uint32_t count, const uint16_t *srcbuf);

int target_read_u64(struct target *target, target_addr_t address, uint64_t *value);
int target_read_u32(struct target *target, target_addr_t address, uint32_t *value);
int target_read_u16(struct target *target, target_addr_t address, uint16_t *value);
int target_read_u8(struct target *target, target_addr_t address, uint8_t *value);
int target_write_u64(struct target *target, target_addr_t address, uint64_t value);
int target_write_u32(struct target *target, target_addr_t address, uint32_t value);
int target_write_u16(struct target *target, target_addr_t address, uint16_t value);
int target_write_u8(struct target *target, target_addr_t address, uint8_t value);

int target_write_phys_u64(struct target *target, target_addr_t address, uint64_t value);
int target_write_phys_u32(struct target *target, target_addr_t address, uint32_t value);
int target_write_phys_u16(struct target *target, target_addr_t address, uint16_t value);
int target_write_phys_u8(struct target *target, target_addr_t address, uint8_t value);

/* Issues USER() statements with target state information */
int target_arch_state(struct target *target);

void target_handle_event(struct target *t, enum target_event e);

void target_handle_md_output(struct command_invocation *cmd,
	struct target *target, target_addr_t address, unsigned size,
	unsigned count, const uint8_t *buffer, bool include_address);

int target_profiling_default(struct target *target, uint32_t *samples, uint32_t
		max_num_samples, uint32_t *num_samples, uint32_t seconds);

#define ERROR_TARGET_INVALID	(-300)
#define ERROR_TARGET_INIT_FAILED (-301)
#define ERROR_TARGET_TIMEOUT	(-302)
#define ERROR_TARGET_NOT_HALTED (-304)
#define ERROR_TARGET_FAILURE	(-305)
#define ERROR_TARGET_UNALIGNED_ACCESS	(-306)
#define ERROR_TARGET_DATA_ABORT	(-307)
#define ERROR_TARGET_RESOURCE_NOT_AVAILABLE	(-308)
#define ERROR_TARGET_TRANSLATION_FAULT	(-309)
#define ERROR_TARGET_NOT_RUNNING (-310)
#define ERROR_TARGET_NOT_EXAMINED (-311)
#define ERROR_TARGET_DUPLICATE_BREAKPOINT (-312)
#define ERROR_TARGET_ALGO_EXIT  (-313)

extern bool get_target_reset_nag(void);

#define TARGET_DEFAULT_POLLING_INTERVAL		100

#endif /* OPENOCD_TARGET_TARGET_H */<|MERGE_RESOLUTION|>--- conflicted
+++ resolved
@@ -689,11 +689,7 @@
  *
  * This routine is a wrapper for target->type->data_bits.
  */
-<<<<<<< HEAD
-unsigned target_data_bits(struct target *target);
-=======
 unsigned int target_data_bits(struct target *target);
->>>>>>> bb81ec8b
 
 /** Return the *name* of this targets current state */
 const char *target_state_name(struct target *target);
