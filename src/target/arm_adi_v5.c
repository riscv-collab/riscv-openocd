/***************************************************************************
 *   Copyright (C) 2006 by Magnus Lundin                                   *
 *   lundin@mlu.mine.nu                                                    *
 *                                                                         *
 *   Copyright (C) 2008 by Spencer Oliver                                  *
 *   spen@spen-soft.co.uk                                                  *
 *                                                                         *
 *   Copyright (C) 2009-2010 by Oyvind Harboe                              *
 *   oyvind.harboe@zylin.com                                               *
 *                                                                         *
 *   Copyright (C) 2009-2010 by David Brownell                             *
 *                                                                         *
 *   Copyright (C) 2013 by Andreas Fritiofson                              *
 *   andreas.fritiofson@gmail.com                                          *
 *                                                                         *
 *   This program is free software; you can redistribute it and/or modify  *
 *   it under the terms of the GNU General Public License as published by  *
 *   the Free Software Foundation; either version 2 of the License, or     *
 *   (at your option) any later version.                                   *
 *                                                                         *
 *   This program is distributed in the hope that it will be useful,       *
 *   but WITHOUT ANY WARRANTY; without even the implied warranty of        *
 *   MERCHANTABILITY or FITNESS FOR A PARTICULAR PURPOSE.  See the         *
 *   GNU General Public License for more details.                          *
 *                                                                         *
 *   You should have received a copy of the GNU General Public License     *
 *   along with this program.  If not, see <http://www.gnu.org/licenses/>. *
 ***************************************************************************/

/**
 * @file
 * This file implements support for the ARM Debug Interface version 5 (ADIv5)
 * debugging architecture.  Compared with previous versions, this includes
 * a low pin-count Serial Wire Debug (SWD) alternative to JTAG for message
 * transport, and focusses on memory mapped resources as defined by the
 * CoreSight architecture.
 *
 * A key concept in ADIv5 is the Debug Access Port, or DAP.  A DAP has two
 * basic components:  a Debug Port (DP) transporting messages to and from a
 * debugger, and an Access Port (AP) accessing resources.  Three types of DP
 * are defined.  One uses only JTAG for communication, and is called JTAG-DP.
 * One uses only SWD for communication, and is called SW-DP.  The third can
 * use either SWD or JTAG, and is called SWJ-DP.  The most common type of AP
 * is used to access memory mapped resources and is called a MEM-AP.  Also a
 * JTAG-AP is also defined, bridging to JTAG resources; those are uncommon.
 *
 * This programming interface allows DAP pipelined operations through a
 * transaction queue.  This primarily affects AP operations (such as using
 * a MEM-AP to access memory or registers).  If the current transaction has
 * not finished by the time the next one must begin, and the ORUNDETECT bit
 * is set in the DP_CTRL_STAT register, the SSTICKYORUN status is set and
 * further AP operations will fail.  There are two basic methods to avoid
 * such overrun errors.  One involves polling for status instead of using
 * transaction piplining.  The other involves adding delays to ensure the
 * AP has enough time to complete one operation before starting the next
 * one.  (For JTAG these delays are controlled by memaccess_tck.)
 */

/*
 * Relevant specifications from ARM include:
 *
 * ARM(tm) Debug Interface v5 Architecture Specification    ARM IHI 0031A
 * CoreSight(tm) v1.0 Architecture Specification            ARM IHI 0029B
 *
 * CoreSight(tm) DAP-Lite TRM, ARM DDI 0316D
 * Cortex-M3(tm) TRM, ARM DDI 0337G
 */

#ifdef HAVE_CONFIG_H
#include "config.h"
#endif

#include "jtag/interface.h"
#include "arm.h"
#include "arm_adi_v5.h"
#include <helper/jep106.h>
#include <helper/time_support.h>
#include <helper/list.h>
#include <helper/jim-nvp.h>

/* ARM ADI Specification requires at least 10 bits used for TAR autoincrement  */

/*
	uint32_t tar_block_size(uint32_t address)
	Return the largest block starting at address that does not cross a tar block size alignment boundary
*/
static uint32_t max_tar_block_size(uint32_t tar_autoincr_block, uint32_t address)
{
	return tar_autoincr_block - ((tar_autoincr_block - 1) & address);
}

/***************************************************************************
 *                                                                         *
 * DP and MEM-AP  register access  through APACC and DPACC                 *
 *                                                                         *
***************************************************************************/

static int mem_ap_setup_csw(struct adiv5_ap *ap, uint32_t csw)
{
	csw |= ap->csw_default;

	if (csw != ap->csw_value) {
		/* LOG_DEBUG("DAP: Set CSW %x",csw); */
		int retval = dap_queue_ap_write(ap, MEM_AP_REG_CSW, csw);
		if (retval != ERROR_OK) {
			ap->csw_value = 0;
			return retval;
		}
		ap->csw_value = csw;
	}
	return ERROR_OK;
}

static int mem_ap_setup_tar(struct adiv5_ap *ap, uint32_t tar)
{
	if (!ap->tar_valid || tar != ap->tar_value) {
		/* LOG_DEBUG("DAP: Set TAR %x",tar); */
		int retval = dap_queue_ap_write(ap, MEM_AP_REG_TAR, tar);
		if (retval != ERROR_OK) {
			ap->tar_valid = false;
			return retval;
		}
		ap->tar_value = tar;
		ap->tar_valid = true;
	}
	return ERROR_OK;
}

static int mem_ap_read_tar(struct adiv5_ap *ap, uint32_t *tar)
{
	int retval = dap_queue_ap_read(ap, MEM_AP_REG_TAR, tar);
	if (retval != ERROR_OK) {
		ap->tar_valid = false;
		return retval;
	}

	retval = dap_run(ap->dap);
	if (retval != ERROR_OK) {
		ap->tar_valid = false;
		return retval;
	}

	ap->tar_value = *tar;
	ap->tar_valid = true;
	return ERROR_OK;
}

static uint32_t mem_ap_get_tar_increment(struct adiv5_ap *ap)
{
	switch (ap->csw_value & CSW_ADDRINC_MASK) {
	case CSW_ADDRINC_SINGLE:
		switch (ap->csw_value & CSW_SIZE_MASK) {
		case CSW_8BIT:
			return 1;
		case CSW_16BIT:
			return 2;
		case CSW_32BIT:
			return 4;
		default:
			return 0;
		}
	case CSW_ADDRINC_PACKED:
		return 4;
	}
	return 0;
}

/* mem_ap_update_tar_cache is called after an access to MEM_AP_REG_DRW
 */
static void mem_ap_update_tar_cache(struct adiv5_ap *ap)
{
	if (!ap->tar_valid)
		return;

	uint32_t inc = mem_ap_get_tar_increment(ap);
	if (inc >= max_tar_block_size(ap->tar_autoincr_block, ap->tar_value))
		ap->tar_valid = false;
	else
		ap->tar_value += inc;
}

/**
 * Queue transactions setting up transfer parameters for the
 * currently selected MEM-AP.
 *
 * Subsequent transfers using registers like MEM_AP_REG_DRW or MEM_AP_REG_BD2
 * initiate data reads or writes using memory or peripheral addresses.
 * If the CSW is configured for it, the TAR may be automatically
 * incremented after each transfer.
 *
 * @param ap The MEM-AP.
 * @param csw MEM-AP Control/Status Word (CSW) register to assign.  If this
 *	matches the cached value, the register is not changed.
 * @param tar MEM-AP Transfer Address Register (TAR) to assign.  If this
 *	matches the cached address, the register is not changed.
 *
 * @return ERROR_OK if the transaction was properly queued, else a fault code.
 */
static int mem_ap_setup_transfer(struct adiv5_ap *ap, uint32_t csw, uint32_t tar)
{
	int retval;
	retval = mem_ap_setup_csw(ap, csw);
	if (retval != ERROR_OK)
		return retval;
	retval = mem_ap_setup_tar(ap, tar);
	if (retval != ERROR_OK)
		return retval;
	return ERROR_OK;
}

/**
 * Asynchronous (queued) read of a word from memory or a system register.
 *
 * @param ap The MEM-AP to access.
 * @param address Address of the 32-bit word to read; it must be
 *	readable by the currently selected MEM-AP.
 * @param value points to where the word will be stored when the
 *	transaction queue is flushed (assuming no errors).
 *
 * @return ERROR_OK for success.  Otherwise a fault code.
 */
int mem_ap_read_u32(struct adiv5_ap *ap, uint32_t address,
		uint32_t *value)
{
	int retval;

	/* Use banked addressing (REG_BDx) to avoid some link traffic
	 * (updating TAR) when reading several consecutive addresses.
	 */
	retval = mem_ap_setup_transfer(ap,
			CSW_32BIT | (ap->csw_value & CSW_ADDRINC_MASK),
			address & 0xFFFFFFF0);
	if (retval != ERROR_OK)
		return retval;

	return dap_queue_ap_read(ap, MEM_AP_REG_BD0 | (address & 0xC), value);
}

/**
 * Synchronous read of a word from memory or a system register.
 * As a side effect, this flushes any queued transactions.
 *
 * @param ap The MEM-AP to access.
 * @param address Address of the 32-bit word to read; it must be
 *	readable by the currently selected MEM-AP.
 * @param value points to where the result will be stored.
 *
 * @return ERROR_OK for success; *value holds the result.
 * Otherwise a fault code.
 */
int mem_ap_read_atomic_u32(struct adiv5_ap *ap, uint32_t address,
		uint32_t *value)
{
	int retval;

	retval = mem_ap_read_u32(ap, address, value);
	if (retval != ERROR_OK)
		return retval;

	return dap_run(ap->dap);
}

/**
 * Asynchronous (queued) write of a word to memory or a system register.
 *
 * @param ap The MEM-AP to access.
 * @param address Address to be written; it must be writable by
 *	the currently selected MEM-AP.
 * @param value Word that will be written to the address when transaction
 *	queue is flushed (assuming no errors).
 *
 * @return ERROR_OK for success.  Otherwise a fault code.
 */
int mem_ap_write_u32(struct adiv5_ap *ap, uint32_t address,
		uint32_t value)
{
	int retval;

	/* Use banked addressing (REG_BDx) to avoid some link traffic
	 * (updating TAR) when writing several consecutive addresses.
	 */
	retval = mem_ap_setup_transfer(ap,
			CSW_32BIT | (ap->csw_value & CSW_ADDRINC_MASK),
			address & 0xFFFFFFF0);
	if (retval != ERROR_OK)
		return retval;

	return dap_queue_ap_write(ap, MEM_AP_REG_BD0 | (address & 0xC),
			value);
}

/**
 * Synchronous write of a word to memory or a system register.
 * As a side effect, this flushes any queued transactions.
 *
 * @param ap The MEM-AP to access.
 * @param address Address to be written; it must be writable by
 *	the currently selected MEM-AP.
 * @param value Word that will be written.
 *
 * @return ERROR_OK for success; the data was written.  Otherwise a fault code.
 */
int mem_ap_write_atomic_u32(struct adiv5_ap *ap, uint32_t address,
		uint32_t value)
{
	int retval = mem_ap_write_u32(ap, address, value);

	if (retval != ERROR_OK)
		return retval;

	return dap_run(ap->dap);
}

/**
 * Synchronous write of a block of memory, using a specific access size.
 *
 * @param ap The MEM-AP to access.
 * @param buffer The data buffer to write. No particular alignment is assumed.
 * @param size Which access size to use, in bytes. 1, 2 or 4.
 * @param count The number of writes to do (in size units, not bytes).
 * @param address Address to be written; it must be writable by the currently selected MEM-AP.
 * @param addrinc Whether the target address should be increased for each write or not. This
 *  should normally be true, except when writing to e.g. a FIFO.
 * @return ERROR_OK on success, otherwise an error code.
 */
static int mem_ap_write(struct adiv5_ap *ap, const uint8_t *buffer, uint32_t size, uint32_t count,
		uint32_t address, bool addrinc)
{
	struct adiv5_dap *dap = ap->dap;
	size_t nbytes = size * count;
	const uint32_t csw_addrincr = addrinc ? CSW_ADDRINC_SINGLE : CSW_ADDRINC_OFF;
	uint32_t csw_size;
	uint32_t addr_xor;
	int retval = ERROR_OK;

	/* TI BE-32 Quirks mode:
	 * Writes on big-endian TMS570 behave very strangely. Observed behavior:
	 *   size   write address   bytes written in order
	 *   4      TAR ^ 0         (val >> 24), (val >> 16), (val >> 8), (val)
	 *   2      TAR ^ 2         (val >> 8), (val)
	 *   1      TAR ^ 3         (val)
	 * For example, if you attempt to write a single byte to address 0, the processor
	 * will actually write a byte to address 3.
	 *
	 * To make writes of size < 4 work as expected, we xor a value with the address before
	 * setting the TAP, and we set the TAP after every transfer rather then relying on
	 * address increment. */

	if (size == 4) {
		csw_size = CSW_32BIT;
		addr_xor = 0;
	} else if (size == 2) {
		csw_size = CSW_16BIT;
		addr_xor = dap->ti_be_32_quirks ? 2 : 0;
	} else if (size == 1) {
		csw_size = CSW_8BIT;
		addr_xor = dap->ti_be_32_quirks ? 3 : 0;
	} else {
		return ERROR_TARGET_UNALIGNED_ACCESS;
	}

	if (ap->unaligned_access_bad && (address % size != 0))
		return ERROR_TARGET_UNALIGNED_ACCESS;

	while (nbytes > 0) {
		uint32_t this_size = size;

		/* Select packed transfer if possible */
		if (addrinc && ap->packed_transfers && nbytes >= 4
				&& max_tar_block_size(ap->tar_autoincr_block, address) >= 4) {
			this_size = 4;
			retval = mem_ap_setup_csw(ap, csw_size | CSW_ADDRINC_PACKED);
		} else {
			retval = mem_ap_setup_csw(ap, csw_size | csw_addrincr);
		}

		if (retval != ERROR_OK)
			break;

		retval = mem_ap_setup_tar(ap, address ^ addr_xor);
		if (retval != ERROR_OK)
			return retval;

		/* How many source bytes each transfer will consume, and their location in the DRW,
		 * depends on the type of transfer and alignment. See ARM document IHI0031C. */
		uint32_t outvalue = 0;
		uint32_t drw_byte_idx = address;
		if (dap->ti_be_32_quirks) {
			switch (this_size) {
			case 4:
				outvalue |= (uint32_t)*buffer++ << 8 * (3 ^ (drw_byte_idx++ & 3) ^ addr_xor);
				outvalue |= (uint32_t)*buffer++ << 8 * (3 ^ (drw_byte_idx++ & 3) ^ addr_xor);
				outvalue |= (uint32_t)*buffer++ << 8 * (3 ^ (drw_byte_idx++ & 3) ^ addr_xor);
				outvalue |= (uint32_t)*buffer++ << 8 * (3 ^ (drw_byte_idx & 3) ^ addr_xor);
				break;
			case 2:
				outvalue |= (uint32_t)*buffer++ << 8 * (1 ^ (drw_byte_idx++ & 3) ^ addr_xor);
				outvalue |= (uint32_t)*buffer++ << 8 * (1 ^ (drw_byte_idx & 3) ^ addr_xor);
				break;
			case 1:
				outvalue |= (uint32_t)*buffer++ << 8 * (0 ^ (drw_byte_idx & 3) ^ addr_xor);
				break;
			}
		} else {
			switch (this_size) {
			case 4:
				outvalue |= (uint32_t)*buffer++ << 8 * (drw_byte_idx++ & 3);
				outvalue |= (uint32_t)*buffer++ << 8 * (drw_byte_idx++ & 3);
				/* fallthrough */
			case 2:
				outvalue |= (uint32_t)*buffer++ << 8 * (drw_byte_idx++ & 3);
				/* fallthrough */
			case 1:
				outvalue |= (uint32_t)*buffer++ << 8 * (drw_byte_idx & 3);
			}
		}

		nbytes -= this_size;

		retval = dap_queue_ap_write(ap, MEM_AP_REG_DRW, outvalue);
		if (retval != ERROR_OK)
			break;

		mem_ap_update_tar_cache(ap);
		if (addrinc)
			address += this_size;
	}

	/* REVISIT: Might want to have a queued version of this function that does not run. */
	if (retval == ERROR_OK)
		retval = dap_run(dap);

	if (retval != ERROR_OK) {
		uint32_t tar;
		if (mem_ap_read_tar(ap, &tar) == ERROR_OK)
			LOG_ERROR("Failed to write memory at 0x%08"PRIx32, tar);
		else
			LOG_ERROR("Failed to write memory and, additionally, failed to find out where");
	}

	return retval;
}

/**
 * Synchronous read of a block of memory, using a specific access size.
 *
 * @param ap The MEM-AP to access.
 * @param buffer The data buffer to receive the data. No particular alignment is assumed.
 * @param size Which access size to use, in bytes. 1, 2 or 4.
 * @param count The number of reads to do (in size units, not bytes).
 * @param address Address to be read; it must be readable by the currently selected MEM-AP.
 * @param addrinc Whether the target address should be increased after each read or not. This
 *  should normally be true, except when reading from e.g. a FIFO.
 * @return ERROR_OK on success, otherwise an error code.
 */
static int mem_ap_read(struct adiv5_ap *ap, uint8_t *buffer, uint32_t size, uint32_t count,
		uint32_t adr, bool addrinc)
{
	struct adiv5_dap *dap = ap->dap;
	size_t nbytes = size * count;
	const uint32_t csw_addrincr = addrinc ? CSW_ADDRINC_SINGLE : CSW_ADDRINC_OFF;
	uint32_t csw_size;
	uint32_t address = adr;
	int retval = ERROR_OK;

	/* TI BE-32 Quirks mode:
	 * Reads on big-endian TMS570 behave strangely differently than writes.
	 * They read from the physical address requested, but with DRW byte-reversed.
	 * For example, a byte read from address 0 will place the result in the high bytes of DRW.
	 * Also, packed 8-bit and 16-bit transfers seem to sometimes return garbage in some bytes,
	 * so avoid them. */

	if (size == 4)
		csw_size = CSW_32BIT;
	else if (size == 2)
		csw_size = CSW_16BIT;
	else if (size == 1)
		csw_size = CSW_8BIT;
	else
		return ERROR_TARGET_UNALIGNED_ACCESS;

	if (ap->unaligned_access_bad && (adr % size != 0))
		return ERROR_TARGET_UNALIGNED_ACCESS;

	/* Allocate buffer to hold the sequence of DRW reads that will be made. This is a significant
	 * over-allocation if packed transfers are going to be used, but determining the real need at
	 * this point would be messy. */
	uint32_t *read_buf = calloc(count, sizeof(uint32_t));
	/* Multiplication count * sizeof(uint32_t) may overflow, calloc() is safe */
	uint32_t *read_ptr = read_buf;
	if (read_buf == NULL) {
		LOG_ERROR("Failed to allocate read buffer");
		return ERROR_FAIL;
	}

	/* Queue up all reads. Each read will store the entire DRW word in the read buffer. How many
	 * useful bytes it contains, and their location in the word, depends on the type of transfer
	 * and alignment. */
	while (nbytes > 0) {
		uint32_t this_size = size;

		/* Select packed transfer if possible */
		if (addrinc && ap->packed_transfers && nbytes >= 4
				&& max_tar_block_size(ap->tar_autoincr_block, address) >= 4) {
			this_size = 4;
			retval = mem_ap_setup_csw(ap, csw_size | CSW_ADDRINC_PACKED);
		} else {
			retval = mem_ap_setup_csw(ap, csw_size | csw_addrincr);
		}
		if (retval != ERROR_OK)
			break;

		retval = mem_ap_setup_tar(ap, address);
		if (retval != ERROR_OK)
			break;

		retval = dap_queue_ap_read(ap, MEM_AP_REG_DRW, read_ptr++);
		if (retval != ERROR_OK)
			break;

		nbytes -= this_size;
		if (addrinc)
			address += this_size;

		mem_ap_update_tar_cache(ap);
	}

	if (retval == ERROR_OK)
		retval = dap_run(dap);

	/* Restore state */
	address = adr;
	nbytes = size * count;
	read_ptr = read_buf;

	/* If something failed, read TAR to find out how much data was successfully read, so we can
	 * at least give the caller what we have. */
	if (retval != ERROR_OK) {
		uint32_t tar;
		if (mem_ap_read_tar(ap, &tar) == ERROR_OK) {
			/* TAR is incremented after failed transfer on some devices (eg Cortex-M4) */
			LOG_ERROR("Failed to read memory at 0x%08"PRIx32, tar);
			if (nbytes > tar - address)
				nbytes = tar - address;
		} else {
			LOG_ERROR("Failed to read memory and, additionally, failed to find out where");
			nbytes = 0;
		}
	}

	/* Replay loop to populate caller's buffer from the correct word and byte lane */
	while (nbytes > 0) {
		uint32_t this_size = size;

		if (addrinc && ap->packed_transfers && nbytes >= 4
				&& max_tar_block_size(ap->tar_autoincr_block, address) >= 4) {
			this_size = 4;
		}

		if (dap->ti_be_32_quirks) {
			switch (this_size) {
			case 4:
				*buffer++ = *read_ptr >> 8 * (3 - (address++ & 3));
				*buffer++ = *read_ptr >> 8 * (3 - (address++ & 3));
				/* fallthrough */
			case 2:
				*buffer++ = *read_ptr >> 8 * (3 - (address++ & 3));
				/* fallthrough */
			case 1:
				*buffer++ = *read_ptr >> 8 * (3 - (address++ & 3));
			}
		} else {
			switch (this_size) {
			case 4:
				*buffer++ = *read_ptr >> 8 * (address++ & 3);
				*buffer++ = *read_ptr >> 8 * (address++ & 3);
				/* fallthrough */
			case 2:
				*buffer++ = *read_ptr >> 8 * (address++ & 3);
				/* fallthrough */
			case 1:
				*buffer++ = *read_ptr >> 8 * (address++ & 3);
			}
		}

		read_ptr++;
		nbytes -= this_size;
	}

	free(read_buf);
	return retval;
}

int mem_ap_read_buf(struct adiv5_ap *ap,
		uint8_t *buffer, uint32_t size, uint32_t count, uint32_t address)
{
	return mem_ap_read(ap, buffer, size, count, address, true);
}

int mem_ap_write_buf(struct adiv5_ap *ap,
		const uint8_t *buffer, uint32_t size, uint32_t count, uint32_t address)
{
	return mem_ap_write(ap, buffer, size, count, address, true);
}

int mem_ap_read_buf_noincr(struct adiv5_ap *ap,
		uint8_t *buffer, uint32_t size, uint32_t count, uint32_t address)
{
	return mem_ap_read(ap, buffer, size, count, address, false);
}

int mem_ap_write_buf_noincr(struct adiv5_ap *ap,
		const uint8_t *buffer, uint32_t size, uint32_t count, uint32_t address)
{
	return mem_ap_write(ap, buffer, size, count, address, false);
}

/*--------------------------------------------------------------------------*/


#define DAP_POWER_DOMAIN_TIMEOUT (10)

/*--------------------------------------------------------------------------*/

/**
 * Invalidate cached DP select and cached TAR and CSW of all APs
 */
void dap_invalidate_cache(struct adiv5_dap *dap)
{
	dap->select = DP_SELECT_INVALID;
	dap->last_read = NULL;

	int i;
	for (i = 0; i <= 255; i++) {
		/* force csw and tar write on the next mem-ap access */
		dap->ap[i].tar_valid = false;
		dap->ap[i].csw_value = 0;
	}
}

/**
 * Initialize a DAP.  This sets up the power domains, prepares the DP
 * for further use and activates overrun checking.
 *
 * @param dap The DAP being initialized.
 */
int dap_dp_init(struct adiv5_dap *dap)
{
	int retval;

	LOG_DEBUG("%s", adiv5_dap_name(dap));

	dap_invalidate_cache(dap);

	/*
	 * Early initialize dap->dp_ctrl_stat.
	 * In jtag mode only, if the following atomic reads fail and set the
	 * sticky error, it will trigger the clearing of the sticky. Without this
	 * initialization system and debug power would be disabled while clearing
	 * the sticky error bit.
	 */
	dap->dp_ctrl_stat = CDBGPWRUPREQ | CSYSPWRUPREQ;

	for (size_t i = 0; i < 30; i++) {
		/* DP initialization */

		retval = dap_dp_read_atomic(dap, DP_CTRL_STAT, NULL);
		if (retval == ERROR_OK)
			break;
	}

	/*
	 * This write operation clears the sticky error bit in jtag mode only and
	 * is ignored in swd mode. It also powers-up system and debug domains in
	 * both jtag and swd modes, if not done before.
	 * Actually we do not need to clear the sticky error here because it has
	 * been already cleared (if it was set) in the previous atomic read. This
	 * write could be removed, but this initial part of dap_dp_init() is the
	 * result of years of fine tuning and there are strong concerns about any
	 * unnecessary code change. It doesn't harm, so let's keep it here and
	 * preserve the historical sequence of read/write operations!
	 */
	retval = dap_queue_dp_write(dap, DP_CTRL_STAT, dap->dp_ctrl_stat | SSTICKYERR);
	if (retval != ERROR_OK)
		return retval;

	retval = dap_queue_dp_read(dap, DP_CTRL_STAT, NULL);
	if (retval != ERROR_OK)
		return retval;

	retval = dap_queue_dp_write(dap, DP_CTRL_STAT, dap->dp_ctrl_stat);
	if (retval != ERROR_OK)
		return retval;

	/* Check that we have debug power domains activated */
	LOG_DEBUG("DAP: wait CDBGPWRUPACK");
	retval = dap_dp_poll_register(dap, DP_CTRL_STAT,
				      CDBGPWRUPACK, CDBGPWRUPACK,
				      DAP_POWER_DOMAIN_TIMEOUT);
	if (retval != ERROR_OK)
		return retval;

	if (!dap->ignore_syspwrupack) {
		LOG_DEBUG("DAP: wait CSYSPWRUPACK");
		retval = dap_dp_poll_register(dap, DP_CTRL_STAT,
					      CSYSPWRUPACK, CSYSPWRUPACK,
					      DAP_POWER_DOMAIN_TIMEOUT);
		if (retval != ERROR_OK)
			return retval;
	}

	retval = dap_queue_dp_read(dap, DP_CTRL_STAT, NULL);
	if (retval != ERROR_OK)
		return retval;

	/* With debug power on we can activate OVERRUN checking */
	dap->dp_ctrl_stat = CDBGPWRUPREQ | CSYSPWRUPREQ | CORUNDETECT;
	retval = dap_queue_dp_write(dap, DP_CTRL_STAT, dap->dp_ctrl_stat);
	if (retval != ERROR_OK)
		return retval;
	retval = dap_queue_dp_read(dap, DP_CTRL_STAT, NULL);
	if (retval != ERROR_OK)
		return retval;

	retval = dap_run(dap);
	if (retval != ERROR_OK)
		return retval;

	return retval;
}

/**
 * Initialize a DAP.  This sets up the power domains, prepares the DP
 * for further use, and arranges to use AP #0 for all AP operations
 * until dap_ap-select() changes that policy.
 *
 * @param ap The MEM-AP being initialized.
 */
int mem_ap_init(struct adiv5_ap *ap)
{
	/* check that we support packed transfers */
	uint32_t csw, cfg;
	int retval;
	struct adiv5_dap *dap = ap->dap;

	ap->tar_valid = false;
	ap->csw_value = 0;      /* force csw and tar write */
	retval = mem_ap_setup_transfer(ap, CSW_8BIT | CSW_ADDRINC_PACKED, 0);
	if (retval != ERROR_OK)
		return retval;

	retval = dap_queue_ap_read(ap, MEM_AP_REG_CSW, &csw);
	if (retval != ERROR_OK)
		return retval;

	retval = dap_queue_ap_read(ap, MEM_AP_REG_CFG, &cfg);
	if (retval != ERROR_OK)
		return retval;

	retval = dap_run(dap);
	if (retval != ERROR_OK)
		return retval;

	if (csw & CSW_ADDRINC_PACKED)
		ap->packed_transfers = true;
	else
		ap->packed_transfers = false;

	/* Packed transfers on TI BE-32 processors do not work correctly in
	 * many cases. */
	if (dap->ti_be_32_quirks)
		ap->packed_transfers = false;

	LOG_DEBUG("MEM_AP Packed Transfers: %s",
			ap->packed_transfers ? "enabled" : "disabled");

	/* The ARM ADI spec leaves implementation-defined whether unaligned
	 * memory accesses work, only work partially, or cause a sticky error.
	 * On TI BE-32 processors, reads seem to return garbage in some bytes
	 * and unaligned writes seem to cause a sticky error.
	 * TODO: it would be nice to have a way to detect whether unaligned
	 * operations are supported on other processors. */
	ap->unaligned_access_bad = dap->ti_be_32_quirks;

	LOG_DEBUG("MEM_AP CFG: large data %d, long address %d, big-endian %d",
			!!(cfg & 0x04), !!(cfg & 0x02), !!(cfg & 0x01));

	return ERROR_OK;
}

/* CID interpretation -- see ARM IHI 0029B section 3
 * and ARM IHI 0031A table 13-3.
 */
static const char *class_description[16] = {
	"Reserved", "ROM table", "Reserved", "Reserved",
	"Reserved", "Reserved", "Reserved", "Reserved",
	"Reserved", "CoreSight component", "Reserved", "Peripheral Test Block",
	"Reserved", "OptimoDE DESS",
	"Generic IP component", "PrimeCell or System component"
};

static bool is_dap_cid_ok(uint32_t cid)
{
	return (cid & 0xffff0fff) == 0xb105000d;
}

/*
 * This function checks the ID for each access port to find the requested Access Port type
 */
int dap_find_ap(struct adiv5_dap *dap, enum ap_type type_to_find, struct adiv5_ap **ap_out)
{
	int ap_num;

	/* Maximum AP number is 255 since the SELECT register is 8 bits */
	for (ap_num = 0; ap_num <= DP_APSEL_MAX; ap_num++) {

		/* read the IDR register of the Access Port */
		uint32_t id_val = 0;

		int retval = dap_queue_ap_read(dap_ap(dap, ap_num), AP_REG_IDR, &id_val);
		if (retval != ERROR_OK)
			return retval;

		retval = dap_run(dap);

		/* IDR bits:
		 * 31-28 : Revision
		 * 27-24 : JEDEC bank (0x4 for ARM)
		 * 23-17 : JEDEC code (0x3B for ARM)
		 * 16-13 : Class (0b1000=Mem-AP)
		 * 12-8  : Reserved
		 *  7-4  : AP Variant (non-zero for JTAG-AP)
		 *  3-0  : AP Type (0=JTAG-AP 1=AHB-AP 2=APB-AP 4=AXI-AP)
		 */

		/* Reading register for a non-existant AP should not cause an error,
		 * but just to be sure, try to continue searching if an error does happen.
		 */
		if ((retval == ERROR_OK) &&                  /* Register read success */
			((id_val & IDR_JEP106) == IDR_JEP106_ARM) && /* Jedec codes match */
			((id_val & IDR_TYPE) == type_to_find)) {      /* type matches*/

			LOG_DEBUG("Found %s at AP index: %d (IDR=0x%08" PRIX32 ")",
						(type_to_find == AP_TYPE_AHB_AP)  ? "AHB-AP"  :
						(type_to_find == AP_TYPE_APB_AP)  ? "APB-AP"  :
						(type_to_find == AP_TYPE_AXI_AP)  ? "AXI-AP"  :
						(type_to_find == AP_TYPE_JTAG_AP) ? "JTAG-AP" : "Unknown",
						ap_num, id_val);

			*ap_out = &dap->ap[ap_num];
			return ERROR_OK;
		}
	}

	LOG_DEBUG("No %s found",
				(type_to_find == AP_TYPE_AHB_AP)  ? "AHB-AP"  :
				(type_to_find == AP_TYPE_APB_AP)  ? "APB-AP"  :
				(type_to_find == AP_TYPE_AXI_AP)  ? "AXI-AP"  :
				(type_to_find == AP_TYPE_JTAG_AP) ? "JTAG-AP" : "Unknown");
	return ERROR_FAIL;
}

int dap_get_debugbase(struct adiv5_ap *ap,
			uint32_t *dbgbase, uint32_t *apid)
{
	struct adiv5_dap *dap = ap->dap;
	int retval;

	retval = dap_queue_ap_read(ap, MEM_AP_REG_BASE, dbgbase);
	if (retval != ERROR_OK)
		return retval;
	retval = dap_queue_ap_read(ap, AP_REG_IDR, apid);
	if (retval != ERROR_OK)
		return retval;
	retval = dap_run(dap);
	if (retval != ERROR_OK)
		return retval;

	return ERROR_OK;
}

int dap_lookup_cs_component(struct adiv5_ap *ap,
			uint32_t dbgbase, uint8_t type, uint32_t *addr, int32_t *idx)
{
	uint32_t romentry, entry_offset = 0, component_base, devtype;
	int retval;

	*addr = 0;

	do {
		retval = mem_ap_read_atomic_u32(ap, (dbgbase&0xFFFFF000) |
						entry_offset, &romentry);
		if (retval != ERROR_OK)
			return retval;

		component_base = (dbgbase & 0xFFFFF000)
			+ (romentry & 0xFFFFF000);

		if (romentry & 0x1) {
			uint32_t c_cid1;
			retval = mem_ap_read_atomic_u32(ap, component_base | 0xff4, &c_cid1);
			if (retval != ERROR_OK) {
				LOG_ERROR("Can't read component with base address 0x%" PRIx32
					  ", the corresponding core might be turned off", component_base);
				return retval;
			}
			if (((c_cid1 >> 4) & 0x0f) == 1) {
				retval = dap_lookup_cs_component(ap, component_base,
							type, addr, idx);
				if (retval == ERROR_OK)
					break;
				if (retval != ERROR_TARGET_RESOURCE_NOT_AVAILABLE)
					return retval;
			}

			retval = mem_ap_read_atomic_u32(ap,
					(component_base & 0xfffff000) | 0xfcc,
					&devtype);
			if (retval != ERROR_OK)
				return retval;
			if ((devtype & 0xff) == type) {
				if (!*idx) {
					*addr = component_base;
					break;
				} else
					(*idx)--;
			}
		}
		entry_offset += 4;
	} while (romentry > 0);

	if (!*addr)
		return ERROR_TARGET_RESOURCE_NOT_AVAILABLE;

	return ERROR_OK;
}

static int dap_read_part_id(struct adiv5_ap *ap, uint32_t component_base, uint32_t *cid, uint64_t *pid)
{
	assert((component_base & 0xFFF) == 0);
	assert(ap != NULL && cid != NULL && pid != NULL);

	uint32_t cid0, cid1, cid2, cid3;
	uint32_t pid0, pid1, pid2, pid3, pid4;
	int retval;

	/* IDs are in last 4K section */
	retval = mem_ap_read_u32(ap, component_base + 0xFE0, &pid0);
	if (retval != ERROR_OK)
		return retval;
	retval = mem_ap_read_u32(ap, component_base + 0xFE4, &pid1);
	if (retval != ERROR_OK)
		return retval;
	retval = mem_ap_read_u32(ap, component_base + 0xFE8, &pid2);
	if (retval != ERROR_OK)
		return retval;
	retval = mem_ap_read_u32(ap, component_base + 0xFEC, &pid3);
	if (retval != ERROR_OK)
		return retval;
	retval = mem_ap_read_u32(ap, component_base + 0xFD0, &pid4);
	if (retval != ERROR_OK)
		return retval;
	retval = mem_ap_read_u32(ap, component_base + 0xFF0, &cid0);
	if (retval != ERROR_OK)
		return retval;
	retval = mem_ap_read_u32(ap, component_base + 0xFF4, &cid1);
	if (retval != ERROR_OK)
		return retval;
	retval = mem_ap_read_u32(ap, component_base + 0xFF8, &cid2);
	if (retval != ERROR_OK)
		return retval;
	retval = mem_ap_read_u32(ap, component_base + 0xFFC, &cid3);
	if (retval != ERROR_OK)
		return retval;

	retval = dap_run(ap->dap);
	if (retval != ERROR_OK)
		return retval;

	*cid = (cid3 & 0xff) << 24
			| (cid2 & 0xff) << 16
			| (cid1 & 0xff) << 8
			| (cid0 & 0xff);
	*pid = (uint64_t)(pid4 & 0xff) << 32
			| (pid3 & 0xff) << 24
			| (pid2 & 0xff) << 16
			| (pid1 & 0xff) << 8
			| (pid0 & 0xff);

	return ERROR_OK;
}

/* The designer identity code is encoded as:
 * bits 11:8 : JEP106 Bank (number of continuation codes), only valid when bit 7 is 1.
 * bit 7     : Set when bits 6:0 represent a JEP106 ID and cleared when bits 6:0 represent
 *             a legacy ASCII Identity Code.
 * bits 6:0  : JEP106 Identity Code (without parity) or legacy ASCII code according to bit 7.
 * JEP106 is a standard available from jedec.org
 */

/* Part number interpretations are from Cortex
 * core specs, the CoreSight components TRM
 * (ARM DDI 0314H), CoreSight System Design
 * Guide (ARM DGI 0012D) and ETM specs; also
 * from chip observation (e.g. TI SDTI).
 */

/* The legacy code only used the part number field to identify CoreSight peripherals.
 * This meant that the same part number from two different manufacturers looked the same.
 * It is desirable for all future additions to identify with both part number and JEP106.
 * "ANY_ID" is a wildcard (any JEP106) only to preserve legacy behavior for legacy entries.
 */

#define ANY_ID 0x1000

#define ARM_ID 0x4BB

static const struct {
	uint16_t designer_id;
	uint16_t part_num;
	const char *type;
	const char *full;
} dap_partnums[] = {
	{ ARM_ID, 0x000, "Cortex-M3 SCS",              "(System Control Space)", },
	{ ARM_ID, 0x001, "Cortex-M3 ITM",              "(Instrumentation Trace Module)", },
	{ ARM_ID, 0x002, "Cortex-M3 DWT",              "(Data Watchpoint and Trace)", },
	{ ARM_ID, 0x003, "Cortex-M3 FPB",              "(Flash Patch and Breakpoint)", },
	{ ARM_ID, 0x008, "Cortex-M0 SCS",              "(System Control Space)", },
	{ ARM_ID, 0x00a, "Cortex-M0 DWT",              "(Data Watchpoint and Trace)", },
	{ ARM_ID, 0x00b, "Cortex-M0 BPU",              "(Breakpoint Unit)", },
	{ ARM_ID, 0x00c, "Cortex-M4 SCS",              "(System Control Space)", },
	{ ARM_ID, 0x00d, "CoreSight ETM11",            "(Embedded Trace)", },
	{ ARM_ID, 0x00e, "Cortex-M7 FPB",              "(Flash Patch and Breakpoint)", },
	{ ARM_ID, 0x490, "Cortex-A15 GIC",             "(Generic Interrupt Controller)", },
	{ ARM_ID, 0x4a1, "Cortex-A53 ROM",             "(v8 Memory Map ROM Table)", },
	{ ARM_ID, 0x4a2, "Cortex-A57 ROM",             "(ROM Table)", },
	{ ARM_ID, 0x4a3, "Cortex-A53 ROM",             "(v7 Memory Map ROM Table)", },
	{ ARM_ID, 0x4a4, "Cortex-A72 ROM",             "(ROM Table)", },
	{ ARM_ID, 0x4a9, "Cortex-A9 ROM",              "(ROM Table)", },
	{ ARM_ID, 0x4af, "Cortex-A15 ROM",             "(ROM Table)", },
	{ ARM_ID, 0x4c0, "Cortex-M0+ ROM",             "(ROM Table)", },
	{ ARM_ID, 0x4c3, "Cortex-M3 ROM",              "(ROM Table)", },
	{ ARM_ID, 0x4c4, "Cortex-M4 ROM",              "(ROM Table)", },
	{ ARM_ID, 0x4c7, "Cortex-M7 PPB ROM",          "(Private Peripheral Bus ROM Table)", },
	{ ARM_ID, 0x4c8, "Cortex-M7 ROM",              "(ROM Table)", },
	{ ARM_ID, 0x4b5, "Cortex-R5 ROM",              "(ROM Table)", },
	{ ARM_ID, 0x470, "Cortex-M1 ROM",              "(ROM Table)", },
	{ ARM_ID, 0x471, "Cortex-M0 ROM",              "(ROM Table)", },
	{ ARM_ID, 0x906, "CoreSight CTI",              "(Cross Trigger)", },
	{ ARM_ID, 0x907, "CoreSight ETB",              "(Trace Buffer)", },
	{ ARM_ID, 0x908, "CoreSight CSTF",             "(Trace Funnel)", },
	{ ARM_ID, 0x909, "CoreSight ATBR",             "(Advanced Trace Bus Replicator)", },
	{ ARM_ID, 0x910, "CoreSight ETM9",             "(Embedded Trace)", },
	{ ARM_ID, 0x912, "CoreSight TPIU",             "(Trace Port Interface Unit)", },
	{ ARM_ID, 0x913, "CoreSight ITM",              "(Instrumentation Trace Macrocell)", },
	{ ARM_ID, 0x914, "CoreSight SWO",              "(Single Wire Output)", },
	{ ARM_ID, 0x917, "CoreSight HTM",              "(AHB Trace Macrocell)", },
	{ ARM_ID, 0x920, "CoreSight ETM11",            "(Embedded Trace)", },
	{ ARM_ID, 0x921, "Cortex-A8 ETM",              "(Embedded Trace)", },
	{ ARM_ID, 0x922, "Cortex-A8 CTI",              "(Cross Trigger)", },
	{ ARM_ID, 0x923, "Cortex-M3 TPIU",             "(Trace Port Interface Unit)", },
	{ ARM_ID, 0x924, "Cortex-M3 ETM",              "(Embedded Trace)", },
	{ ARM_ID, 0x925, "Cortex-M4 ETM",              "(Embedded Trace)", },
	{ ARM_ID, 0x930, "Cortex-R4 ETM",              "(Embedded Trace)", },
	{ ARM_ID, 0x931, "Cortex-R5 ETM",              "(Embedded Trace)", },
	{ ARM_ID, 0x932, "CoreSight MTB-M0+",          "(Micro Trace Buffer)", },
	{ ARM_ID, 0x941, "CoreSight TPIU-Lite",        "(Trace Port Interface Unit)", },
	{ ARM_ID, 0x950, "Cortex-A9 PTM",              "(Program Trace Macrocell)", },
	{ ARM_ID, 0x955, "Cortex-A5 ETM",              "(Embedded Trace)", },
	{ ARM_ID, 0x95a, "Cortex-A72 ETM",             "(Embedded Trace)", },
	{ ARM_ID, 0x95b, "Cortex-A17 PTM",             "(Program Trace Macrocell)", },
	{ ARM_ID, 0x95d, "Cortex-A53 ETM",             "(Embedded Trace)", },
	{ ARM_ID, 0x95e, "Cortex-A57 ETM",             "(Embedded Trace)", },
	{ ARM_ID, 0x95f, "Cortex-A15 PTM",             "(Program Trace Macrocell)", },
	{ ARM_ID, 0x961, "CoreSight TMC",              "(Trace Memory Controller)", },
	{ ARM_ID, 0x962, "CoreSight STM",              "(System Trace Macrocell)", },
	{ ARM_ID, 0x975, "Cortex-M7 ETM",              "(Embedded Trace)", },
	{ ARM_ID, 0x9a0, "CoreSight PMU",              "(Performance Monitoring Unit)", },
	{ ARM_ID, 0x9a1, "Cortex-M4 TPIU",             "(Trace Port Interface Unit)", },
	{ ARM_ID, 0x9a4, "CoreSight GPR",              "(Granular Power Requester)", },
	{ ARM_ID, 0x9a5, "Cortex-A5 PMU",              "(Performance Monitor Unit)", },
	{ ARM_ID, 0x9a7, "Cortex-A7 PMU",              "(Performance Monitor Unit)", },
	{ ARM_ID, 0x9a8, "Cortex-A53 CTI",             "(Cross Trigger)", },
	{ ARM_ID, 0x9a9, "Cortex-M7 TPIU",             "(Trace Port Interface Unit)", },
	{ ARM_ID, 0x9ae, "Cortex-A17 PMU",             "(Performance Monitor Unit)", },
	{ ARM_ID, 0x9af, "Cortex-A15 PMU",             "(Performance Monitor Unit)", },
	{ ARM_ID, 0x9b7, "Cortex-R7 PMU",              "(Performance Monitor Unit)", },
	{ ARM_ID, 0x9d3, "Cortex-A53 PMU",             "(Performance Monitor Unit)", },
	{ ARM_ID, 0x9d7, "Cortex-A57 PMU",             "(Performance Monitor Unit)", },
	{ ARM_ID, 0x9d8, "Cortex-A72 PMU",             "(Performance Monitor Unit)", },
	{ ARM_ID, 0xc05, "Cortex-A5 Debug",            "(Debug Unit)", },
	{ ARM_ID, 0xc07, "Cortex-A7 Debug",            "(Debug Unit)", },
	{ ARM_ID, 0xc08, "Cortex-A8 Debug",            "(Debug Unit)", },
	{ ARM_ID, 0xc09, "Cortex-A9 Debug",            "(Debug Unit)", },
	{ ARM_ID, 0xc0e, "Cortex-A17 Debug",           "(Debug Unit)", },
	{ ARM_ID, 0xc0f, "Cortex-A15 Debug",           "(Debug Unit)", },
	{ ARM_ID, 0xc14, "Cortex-R4 Debug",            "(Debug Unit)", },
	{ ARM_ID, 0xc15, "Cortex-R5 Debug",            "(Debug Unit)", },
	{ ARM_ID, 0xc17, "Cortex-R7 Debug",            "(Debug Unit)", },
	{ ARM_ID, 0xd03, "Cortex-A53 Debug",           "(Debug Unit)", },
	{ ARM_ID, 0xd07, "Cortex-A57 Debug",           "(Debug Unit)", },
	{ ARM_ID, 0xd08, "Cortex-A72 Debug",           "(Debug Unit)", },
	{ 0x097,  0x9af, "MSP432 ROM",                 "(ROM Table)" },
	{ 0x09f,  0xcd0, "Atmel CPU with DSU",         "(CPU)" },
	{ 0x0c1,  0x1db, "XMC4500 ROM",                "(ROM Table)" },
	{ 0x0c1,  0x1df, "XMC4700/4800 ROM",           "(ROM Table)" },
	{ 0x0c1,  0x1ed, "XMC1000 ROM",                "(ROM Table)" },
	{ 0x0E5,  0x000, "SHARC+/Blackfin+",           "", },
	{ 0x0F0,  0x440, "Qualcomm QDSS Component v1", "(Qualcomm Designed CoreSight Component v1)", },
	{ 0x3eb,  0x181, "Tegra 186 ROM",              "(ROM Table)", },
	{ 0x3eb,  0x211, "Tegra 210 ROM",              "(ROM Table)", },
	{ 0x3eb,  0x202, "Denver ETM",                 "(Denver Embedded Trace)", },
	{ 0x3eb,  0x302, "Denver Debug",               "(Debug Unit)", },
	{ 0x3eb,  0x402, "Denver PMU",                 "(Performance Monitor Unit)", },
	/* legacy comment: 0x113: what? */
	{ ANY_ID, 0x120, "TI SDTI",                    "(System Debug Trace Interface)", }, /* from OMAP3 memmap */
	{ ANY_ID, 0x343, "TI DAPCTL",                  "", }, /* from OMAP3 memmap */
};

static int dap_rom_display(struct command_context *cmd_ctx,
				struct adiv5_ap *ap, uint32_t dbgbase, int depth)
{
	int retval;
	uint64_t pid;
	uint32_t cid;
	char tabs[16] = "";

	if (depth > 16) {
		command_print(cmd_ctx, "\tTables too deep");
		return ERROR_FAIL;
	}

	if (depth)
		snprintf(tabs, sizeof(tabs), "[L%02d] ", depth);

	uint32_t base_addr = dbgbase & 0xFFFFF000;
	command_print(cmd_ctx, "\t\tComponent base address 0x%08" PRIx32, base_addr);

	retval = dap_read_part_id(ap, base_addr, &cid, &pid);
	if (retval != ERROR_OK) {
		command_print(cmd_ctx, "\t\tCan't read component, the corresponding core might be turned off");
		return ERROR_OK; /* Don't abort recursion */
	}

	if (!is_dap_cid_ok(cid)) {
		command_print(cmd_ctx, "\t\tInvalid CID 0x%08" PRIx32, cid);
		return ERROR_OK; /* Don't abort recursion */
	}

	/* component may take multiple 4K pages */
	uint32_t size = (pid >> 36) & 0xf;
	if (size > 0)
		command_print(cmd_ctx, "\t\tStart address 0x%08" PRIx32, (uint32_t)(base_addr - 0x1000 * size));

	command_print(cmd_ctx, "\t\tPeripheral ID 0x%010" PRIx64, pid);

	uint8_t class = (cid >> 12) & 0xf;
	uint16_t part_num = pid & 0xfff;
	uint16_t designer_id = ((pid >> 32) & 0xf) << 8 | ((pid >> 12) & 0xff);

	if (designer_id & 0x80) {
		/* JEP106 code */
		command_print(cmd_ctx, "\t\tDesigner is 0x%03" PRIx16 ", %s",
				designer_id, jep106_manufacturer(designer_id >> 8, designer_id & 0x7f));
	} else {
		/* Legacy ASCII ID, clear invalid bits */
		designer_id &= 0x7f;
		command_print(cmd_ctx, "\t\tDesigner ASCII code 0x%02" PRIx16 ", %s",
				designer_id, designer_id == 0x41 ? "ARM" : "<unknown>");
	}

	/* default values to be overwritten upon finding a match */
	const char *type = "Unrecognized";
	const char *full = "";

	/* search dap_partnums[] array for a match */
	for (unsigned entry = 0; entry < ARRAY_SIZE(dap_partnums); entry++) {

		if ((dap_partnums[entry].designer_id != designer_id) && (dap_partnums[entry].designer_id != ANY_ID))
			continue;

		if (dap_partnums[entry].part_num != part_num)
			continue;

		type = dap_partnums[entry].type;
		full = dap_partnums[entry].full;
		break;
	}

	command_print(cmd_ctx, "\t\tPart is 0x%" PRIx16", %s %s", part_num, type, full);
	command_print(cmd_ctx, "\t\tComponent class is 0x%" PRIx8 ", %s", class, class_description[class]);

	if (class == 1) { /* ROM Table */
		uint32_t memtype;
		retval = mem_ap_read_atomic_u32(ap, base_addr | 0xFCC, &memtype);
		if (retval != ERROR_OK)
			return retval;

		if (memtype & 0x01)
			command_print(cmd_ctx, "\t\tMEMTYPE system memory present on bus");
		else
			command_print(cmd_ctx, "\t\tMEMTYPE system memory not present: dedicated debug bus");

		/* Read ROM table entries from base address until we get 0x00000000 or reach the reserved area */
		for (uint16_t entry_offset = 0; entry_offset < 0xF00; entry_offset += 4) {
			uint32_t romentry;
			retval = mem_ap_read_atomic_u32(ap, base_addr | entry_offset, &romentry);
			if (retval != ERROR_OK)
				return retval;
			command_print(cmd_ctx, "\t%sROMTABLE[0x%x] = 0x%" PRIx32 "",
					tabs, entry_offset, romentry);
			if (romentry & 0x01) {
				/* Recurse */
				retval = dap_rom_display(cmd_ctx, ap, base_addr + (romentry & 0xFFFFF000), depth + 1);
				if (retval != ERROR_OK)
					return retval;
			} else if (romentry != 0) {
				command_print(cmd_ctx, "\t\tComponent not present");
			} else {
				command_print(cmd_ctx, "\t%s\tEnd of ROM table", tabs);
				break;
			}
		}
	} else if (class == 9) { /* CoreSight component */
		const char *major = "Reserved", *subtype = "Reserved";

		uint32_t devtype;
		retval = mem_ap_read_atomic_u32(ap, base_addr | 0xFCC, &devtype);
		if (retval != ERROR_OK)
			return retval;
		unsigned minor = (devtype >> 4) & 0x0f;
		switch (devtype & 0x0f) {
		case 0:
			major = "Miscellaneous";
			switch (minor) {
			case 0:
				subtype = "other";
				break;
			case 4:
				subtype = "Validation component";
				break;
			}
			break;
		case 1:
			major = "Trace Sink";
			switch (minor) {
			case 0:
				subtype = "other";
				break;
			case 1:
				subtype = "Port";
				break;
			case 2:
				subtype = "Buffer";
				break;
			case 3:
				subtype = "Router";
				break;
			}
			break;
		case 2:
			major = "Trace Link";
			switch (minor) {
			case 0:
				subtype = "other";
				break;
			case 1:
				subtype = "Funnel, router";
				break;
			case 2:
				subtype = "Filter";
				break;
			case 3:
				subtype = "FIFO, buffer";
				break;
			}
			break;
		case 3:
			major = "Trace Source";
			switch (minor) {
			case 0:
				subtype = "other";
				break;
			case 1:
				subtype = "Processor";
				break;
			case 2:
				subtype = "DSP";
				break;
			case 3:
				subtype = "Engine/Coprocessor";
				break;
			case 4:
				subtype = "Bus";
				break;
			case 6:
				subtype = "Software";
				break;
			}
			break;
		case 4:
			major = "Debug Control";
			switch (minor) {
			case 0:
				subtype = "other";
				break;
			case 1:
				subtype = "Trigger Matrix";
				break;
			case 2:
				subtype = "Debug Auth";
				break;
			case 3:
				subtype = "Power Requestor";
				break;
			}
			break;
		case 5:
			major = "Debug Logic";
			switch (minor) {
			case 0:
				subtype = "other";
				break;
			case 1:
				subtype = "Processor";
				break;
			case 2:
				subtype = "DSP";
				break;
			case 3:
				subtype = "Engine/Coprocessor";
				break;
			case 4:
				subtype = "Bus";
				break;
			case 5:
				subtype = "Memory";
				break;
			}
			break;
		case 6:
			major = "Perfomance Monitor";
			switch (minor) {
			case 0:
				subtype = "other";
				break;
			case 1:
				subtype = "Processor";
				break;
			case 2:
				subtype = "DSP";
				break;
			case 3:
				subtype = "Engine/Coprocessor";
				break;
			case 4:
				subtype = "Bus";
				break;
			case 5:
				subtype = "Memory";
				break;
			}
			break;
		}
		command_print(cmd_ctx, "\t\tType is 0x%02" PRIx8 ", %s, %s",
				(uint8_t)(devtype & 0xff),
				major, subtype);
		/* REVISIT also show 0xfc8 DevId */
	}

	return ERROR_OK;
}

int dap_info_command(struct command_context *cmd_ctx,
		struct adiv5_ap *ap)
{
	int retval;
	uint32_t dbgbase, apid;
	uint8_t mem_ap;

	/* Now we read ROM table ID registers, ref. ARM IHI 0029B sec  */
	retval = dap_get_debugbase(ap, &dbgbase, &apid);
	if (retval != ERROR_OK)
		return retval;

	command_print(cmd_ctx, "AP ID register 0x%8.8" PRIx32, apid);
	if (apid == 0) {
		command_print(cmd_ctx, "No AP found at this ap 0x%x", ap->ap_num);
		return ERROR_FAIL;
	}

	switch (apid & (IDR_JEP106 | IDR_TYPE)) {
	case IDR_JEP106_ARM | AP_TYPE_JTAG_AP:
		command_print(cmd_ctx, "\tType is JTAG-AP");
		break;
	case IDR_JEP106_ARM | AP_TYPE_AHB_AP:
		command_print(cmd_ctx, "\tType is MEM-AP AHB");
		break;
	case IDR_JEP106_ARM | AP_TYPE_APB_AP:
		command_print(cmd_ctx, "\tType is MEM-AP APB");
		break;
	case IDR_JEP106_ARM | AP_TYPE_AXI_AP:
		command_print(cmd_ctx, "\tType is MEM-AP AXI");
		break;
	default:
		command_print(cmd_ctx, "\tUnknown AP type");
		break;
	}

	/* NOTE: a MEM-AP may have a single CoreSight component that's
	 * not a ROM table ... or have no such components at all.
	 */
	mem_ap = (apid & IDR_CLASS) == AP_CLASS_MEM_AP;
	if (mem_ap) {
		command_print(cmd_ctx, "MEM-AP BASE 0x%8.8" PRIx32, dbgbase);

		if (dbgbase == 0xFFFFFFFF || (dbgbase & 0x3) == 0x2) {
			command_print(cmd_ctx, "\tNo ROM table present");
		} else {
			if (dbgbase & 0x01)
				command_print(cmd_ctx, "\tValid ROM table present");
			else
				command_print(cmd_ctx, "\tROM table in legacy format");

			dap_rom_display(cmd_ctx, ap, dbgbase & 0xFFFFF000, 0);
		}
	}

	return ERROR_OK;
}

enum adiv5_cfg_param {
	CFG_DAP,
	CFG_AP_NUM
};

static const Jim_Nvp nvp_config_opts[] = {
	{ .name = "-dap",    .value = CFG_DAP },
	{ .name = "-ap-num", .value = CFG_AP_NUM },
	{ .name = NULL, .value = -1 }
};

int adiv5_jim_configure(struct target *target, Jim_GetOptInfo *goi)
{
	struct adiv5_private_config *pc;
	int e;

	pc = (struct adiv5_private_config *)target->private_config;
	if (pc == NULL) {
		pc = calloc(1, sizeof(struct adiv5_private_config));
		pc->ap_num = DP_APSEL_INVALID;
		target->private_config = pc;
	}

	target->has_dap = true;

	if (goi->argc > 0) {
		Jim_Nvp *n;

		Jim_SetEmptyResult(goi->interp);

		/* check first if topmost item is for us */
		e = Jim_Nvp_name2value_obj(goi->interp, nvp_config_opts,
								   goi->argv[0], &n);
		if (e != JIM_OK)
			return JIM_CONTINUE;

		e = Jim_GetOpt_Obj(goi, NULL);
		if (e != JIM_OK)
			return e;

		switch (n->value) {
		case CFG_DAP:
			if (goi->isconfigure) {
				Jim_Obj *o_t;
				struct adiv5_dap *dap;
				e = Jim_GetOpt_Obj(goi, &o_t);
				if (e != JIM_OK)
					return e;
				dap = dap_instance_by_jim_obj(goi->interp, o_t);
				if (dap == NULL) {
					Jim_SetResultString(goi->interp, "DAP name invalid!", -1);
					return JIM_ERR;
				}
				if (pc->dap != NULL && pc->dap != dap) {
					Jim_SetResultString(goi->interp,
						"DAP assignment cannot be changed after target was created!", -1);
					return JIM_ERR;
				}
				if (target->tap_configured) {
					Jim_SetResultString(goi->interp,
						"-chain-position and -dap configparams are mutually exclusive!", -1);
					return JIM_ERR;
				}
				pc->dap = dap;
				target->tap = dap->tap;
				target->dap_configured = true;
			} else {
				if (goi->argc != 0) {
					Jim_WrongNumArgs(goi->interp,
										goi->argc, goi->argv,
					"NO PARAMS");
					return JIM_ERR;
				}

				if (pc->dap == NULL) {
					Jim_SetResultString(goi->interp, "DAP not configured", -1);
					return JIM_ERR;
				}
				Jim_SetResultString(goi->interp, adiv5_dap_name(pc->dap), -1);
			}
			break;

		case CFG_AP_NUM:
			if (goi->isconfigure) {
				jim_wide ap_num;
				e = Jim_GetOpt_Wide(goi, &ap_num);
				if (e != JIM_OK)
					return e;
				if (ap_num < 0 || ap_num > DP_APSEL_MAX) {
					Jim_SetResultString(goi->interp, "Invalid AP number!", -1);
					return JIM_ERR;
				}
				pc->ap_num = ap_num;
			} else {
				if (goi->argc != 0) {
					Jim_WrongNumArgs(goi->interp,
									 goi->argc, goi->argv,
					  "NO PARAMS");
					return JIM_ERR;
				}

				if (pc->ap_num == DP_APSEL_INVALID) {
					Jim_SetResultString(goi->interp, "AP number not configured", -1);
					return JIM_ERR;
				}
				Jim_SetResult(goi->interp, Jim_NewIntObj(goi->interp, pc->ap_num));
			}
			break;
		}
	}

	return JIM_OK;
}

int adiv5_verify_config(struct adiv5_private_config *pc)
{
	if (pc == NULL)
		return ERROR_FAIL;

	if (pc->dap == NULL)
		return ERROR_FAIL;

	return ERROR_OK;
}


COMMAND_HANDLER(handle_dap_info_command)
{
	struct adiv5_dap *dap = adiv5_get_dap(CMD_DATA);
	uint32_t apsel;

	switch (CMD_ARGC) {
	case 0:
		apsel = dap->apsel;
		break;
	case 1:
		COMMAND_PARSE_NUMBER(u32, CMD_ARGV[0], apsel);
		if (apsel > DP_APSEL_MAX)
			return ERROR_COMMAND_SYNTAX_ERROR;
		break;
	default:
		return ERROR_COMMAND_SYNTAX_ERROR;
	}

	return dap_info_command(CMD_CTX, &dap->ap[apsel]);
}

COMMAND_HANDLER(dap_baseaddr_command)
{
	struct adiv5_dap *dap = adiv5_get_dap(CMD_DATA);
	uint32_t apsel, baseaddr;
	int retval;

	switch (CMD_ARGC) {
	case 0:
		apsel = dap->apsel;
		break;
	case 1:
		COMMAND_PARSE_NUMBER(u32, CMD_ARGV[0], apsel);
		/* AP address is in bits 31:24 of DP_SELECT */
		if (apsel > DP_APSEL_MAX)
			return ERROR_COMMAND_SYNTAX_ERROR;
		break;
	default:
		return ERROR_COMMAND_SYNTAX_ERROR;
	}

	/* NOTE:  assumes we're talking to a MEM-AP, which
	 * has a base address.  There are other kinds of AP,
	 * though they're not common for now.  This should
	 * use the ID register to verify it's a MEM-AP.
	 */
	retval = dap_queue_ap_read(dap_ap(dap, apsel), MEM_AP_REG_BASE, &baseaddr);
	if (retval != ERROR_OK)
		return retval;
	retval = dap_run(dap);
	if (retval != ERROR_OK)
		return retval;

	command_print(CMD_CTX, "0x%8.8" PRIx32, baseaddr);

	return retval;
}

COMMAND_HANDLER(dap_memaccess_command)
{
	struct adiv5_dap *dap = adiv5_get_dap(CMD_DATA);
	uint32_t memaccess_tck;

	switch (CMD_ARGC) {
	case 0:
		memaccess_tck = dap->ap[dap->apsel].memaccess_tck;
		break;
	case 1:
		COMMAND_PARSE_NUMBER(u32, CMD_ARGV[0], memaccess_tck);
		break;
	default:
		return ERROR_COMMAND_SYNTAX_ERROR;
	}
	dap->ap[dap->apsel].memaccess_tck = memaccess_tck;

	command_print(CMD_CTX, "memory bus access delay set to %" PRIi32 " tck",
			dap->ap[dap->apsel].memaccess_tck);

	return ERROR_OK;
}

COMMAND_HANDLER(dap_apsel_command)
{
	struct adiv5_dap *dap = adiv5_get_dap(CMD_DATA);
	uint32_t apsel;

	switch (CMD_ARGC) {
	case 0:
		command_print(CMD_CTX, "%" PRIi32, dap->apsel);
		return ERROR_OK;
	case 1:
		COMMAND_PARSE_NUMBER(u32, CMD_ARGV[0], apsel);
		/* AP address is in bits 31:24 of DP_SELECT */
		if (apsel > DP_APSEL_MAX)
			return ERROR_COMMAND_SYNTAX_ERROR;
		break;
	default:
		return ERROR_COMMAND_SYNTAX_ERROR;
	}

	dap->apsel = apsel;
	return ERROR_OK;
}

COMMAND_HANDLER(dap_apcsw_command)
{
	struct adiv5_dap *dap = adiv5_get_dap(CMD_DATA);
	uint32_t apcsw = dap->ap[dap->apsel].csw_default;
	uint32_t csw_val, csw_mask;

	switch (CMD_ARGC) {
	case 0:
		command_print(CMD_CTX, "ap %" PRIi32 " selected, csw 0x%8.8" PRIx32,
			dap->apsel, apcsw);
		return ERROR_OK;
	case 1:
		if (strcmp(CMD_ARGV[0], "default") == 0)
			csw_val = CSW_DEFAULT;
		else
			COMMAND_PARSE_NUMBER(u32, CMD_ARGV[0], csw_val);

		if (csw_val & (CSW_SIZE_MASK | CSW_ADDRINC_MASK)) {
			LOG_ERROR("CSW value cannot include 'Size' and 'AddrInc' bit-fields");
			return ERROR_COMMAND_SYNTAX_ERROR;
		}
		apcsw = csw_val;
		break;
	case 2:
		COMMAND_PARSE_NUMBER(u32, CMD_ARGV[0], csw_val);
		COMMAND_PARSE_NUMBER(u32, CMD_ARGV[1], csw_mask);
		if (csw_mask & (CSW_SIZE_MASK | CSW_ADDRINC_MASK)) {
			LOG_ERROR("CSW mask cannot include 'Size' and 'AddrInc' bit-fields");
			return ERROR_COMMAND_SYNTAX_ERROR;
		}
		apcsw = (apcsw & ~csw_mask) | (csw_val & csw_mask);
		break;
	default:
		return ERROR_COMMAND_SYNTAX_ERROR;
	}
	dap->ap[dap->apsel].csw_default = apcsw;

	return 0;
}



COMMAND_HANDLER(dap_apid_command)
{
	struct adiv5_dap *dap = adiv5_get_dap(CMD_DATA);
	uint32_t apsel, apid;
	int retval;

	switch (CMD_ARGC) {
	case 0:
		apsel = dap->apsel;
		break;
	case 1:
		COMMAND_PARSE_NUMBER(u32, CMD_ARGV[0], apsel);
		/* AP address is in bits 31:24 of DP_SELECT */
		if (apsel > DP_APSEL_MAX)
			return ERROR_COMMAND_SYNTAX_ERROR;
		break;
	default:
		return ERROR_COMMAND_SYNTAX_ERROR;
	}

	retval = dap_queue_ap_read(dap_ap(dap, apsel), AP_REG_IDR, &apid);
	if (retval != ERROR_OK)
		return retval;
	retval = dap_run(dap);
	if (retval != ERROR_OK)
		return retval;

	command_print(CMD_CTX, "0x%8.8" PRIx32, apid);

	return retval;
}

COMMAND_HANDLER(dap_apreg_command)
{
	struct adiv5_dap *dap = adiv5_get_dap(CMD_DATA);
	uint32_t apsel, reg, value;
	struct adiv5_ap *ap;
	int retval;

	if (CMD_ARGC < 2 || CMD_ARGC > 3)
		return ERROR_COMMAND_SYNTAX_ERROR;

	COMMAND_PARSE_NUMBER(u32, CMD_ARGV[0], apsel);
	/* AP address is in bits 31:24 of DP_SELECT */
	if (apsel > DP_APSEL_MAX)
		return ERROR_COMMAND_SYNTAX_ERROR;
	ap = dap_ap(dap, apsel);

	COMMAND_PARSE_NUMBER(u32, CMD_ARGV[1], reg);
	if (reg >= 256 || (reg & 3))
		return ERROR_COMMAND_SYNTAX_ERROR;

	if (CMD_ARGC == 3) {
		COMMAND_PARSE_NUMBER(u32, CMD_ARGV[2], value);
		switch (reg) {
		case MEM_AP_REG_CSW:
<<<<<<< HEAD
			ap->csw_default = 0;  /* invalid, force write */
			retval = mem_ap_setup_csw(ap, value);
=======
			ap->csw_value = 0;  /* invalid, in case write fails */
			retval = dap_queue_ap_write(ap, reg, value);
			if (retval == ERROR_OK)
				ap->csw_value = value;
>>>>>>> ea410488
			break;
		case MEM_AP_REG_TAR:
			ap->tar_valid = false;  /* invalid, force write */
			retval = mem_ap_setup_tar(ap, value);
			break;
		default:
			retval = dap_queue_ap_write(ap, reg, value);
			break;
		}
	} else {
		retval = dap_queue_ap_read(ap, reg, &value);
	}
	if (retval == ERROR_OK)
		retval = dap_run(dap);

	if (retval != ERROR_OK)
		return retval;

	if (CMD_ARGC == 2)
		command_print(CMD_CTX, "0x%08" PRIx32, value);

	return retval;
}

COMMAND_HANDLER(dap_dpreg_command)
{
	struct adiv5_dap *dap = adiv5_get_dap(CMD_DATA);
	uint32_t reg, value;
	int retval;

	if (CMD_ARGC < 1 || CMD_ARGC > 2)
		return ERROR_COMMAND_SYNTAX_ERROR;

	COMMAND_PARSE_NUMBER(u32, CMD_ARGV[0], reg);
	if (reg >= 256 || (reg & 3))
		return ERROR_COMMAND_SYNTAX_ERROR;

	if (CMD_ARGC == 2) {
		COMMAND_PARSE_NUMBER(u32, CMD_ARGV[1], value);
		retval = dap_queue_dp_write(dap, reg, value);
	} else {
		retval = dap_queue_dp_read(dap, reg, &value);
	}
	if (retval == ERROR_OK)
		retval = dap_run(dap);

	if (retval != ERROR_OK)
		return retval;

	if (CMD_ARGC == 1)
		command_print(CMD_CTX, "0x%08" PRIx32, value);

	return retval;
}

COMMAND_HANDLER(dap_ti_be_32_quirks_command)
{
	struct adiv5_dap *dap = adiv5_get_dap(CMD_DATA);
	uint32_t enable = dap->ti_be_32_quirks;

	switch (CMD_ARGC) {
	case 0:
		break;
	case 1:
		COMMAND_PARSE_NUMBER(u32, CMD_ARGV[0], enable);
		if (enable > 1)
			return ERROR_COMMAND_SYNTAX_ERROR;
		break;
	default:
		return ERROR_COMMAND_SYNTAX_ERROR;
	}
	dap->ti_be_32_quirks = enable;
	command_print(CMD_CTX, "TI BE-32 quirks mode %s",
		enable ? "enabled" : "disabled");

	return 0;
}

const struct command_registration dap_instance_commands[] = {
	{
		.name = "info",
		.handler = handle_dap_info_command,
		.mode = COMMAND_EXEC,
		.help = "display ROM table for MEM-AP "
			"(default currently selected AP)",
		.usage = "[ap_num]",
	},
	{
		.name = "apsel",
		.handler = dap_apsel_command,
		.mode = COMMAND_ANY,
		.help = "Set the currently selected AP (default 0) "
			"and display the result",
		.usage = "[ap_num]",
	},
	{
		.name = "apcsw",
		.handler = dap_apcsw_command,
		.mode = COMMAND_ANY,
		.help = "Set CSW default bits",
		.usage = "[value [mask]]",
	},

	{
		.name = "apid",
		.handler = dap_apid_command,
		.mode = COMMAND_EXEC,
		.help = "return ID register from AP "
			"(default currently selected AP)",
		.usage = "[ap_num]",
	},
	{
		.name = "apreg",
		.handler = dap_apreg_command,
		.mode = COMMAND_EXEC,
		.help = "read/write a register from AP "
			"(reg is byte address of a word register, like 0 4 8...)",
		.usage = "ap_num reg [value]",
	},
	{
		.name = "dpreg",
		.handler = dap_dpreg_command,
		.mode = COMMAND_EXEC,
		.help = "read/write a register from DP "
			"(reg is byte address (bank << 4 | reg) of a word register, like 0 4 8...)",
		.usage = "reg [value]",
	},
	{
		.name = "baseaddr",
		.handler = dap_baseaddr_command,
		.mode = COMMAND_EXEC,
		.help = "return debug base address from MEM-AP "
			"(default currently selected AP)",
		.usage = "[ap_num]",
	},
	{
		.name = "memaccess",
		.handler = dap_memaccess_command,
		.mode = COMMAND_EXEC,
		.help = "set/get number of extra tck for MEM-AP memory "
			"bus access [0-255]",
		.usage = "[cycles]",
	},
	{
		.name = "ti_be_32_quirks",
		.handler = dap_ti_be_32_quirks_command,
		.mode = COMMAND_CONFIG,
		.help = "set/get quirks mode for TI TMS450/TMS570 processors",
		.usage = "[enable]",
	},
	COMMAND_REGISTRATION_DONE
};<|MERGE_RESOLUTION|>--- conflicted
+++ resolved
@@ -1757,15 +1757,10 @@
 		COMMAND_PARSE_NUMBER(u32, CMD_ARGV[2], value);
 		switch (reg) {
 		case MEM_AP_REG_CSW:
-<<<<<<< HEAD
-			ap->csw_default = 0;  /* invalid, force write */
-			retval = mem_ap_setup_csw(ap, value);
-=======
 			ap->csw_value = 0;  /* invalid, in case write fails */
 			retval = dap_queue_ap_write(ap, reg, value);
 			if (retval == ERROR_OK)
 				ap->csw_value = value;
->>>>>>> ea410488
 			break;
 		case MEM_AP_REG_TAR:
 			ap->tar_valid = false;  /* invalid, force write */
