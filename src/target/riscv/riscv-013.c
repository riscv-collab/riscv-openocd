--- conflicted
+++ resolved
@@ -2434,40 +2434,6 @@
 	return ERROR_OK;
 }
 
-<<<<<<< HEAD
-/**
- * @par size in bytes
- */
-static uint64_t read_from_buf(const uint8_t *buffer, unsigned size)
-{
-	switch (size) {
-		case 1:
-			return buffer[0];
-		case 2:
-			return buffer[0]
-				| ((uint64_t)buffer[1] << 8);
-		case 4:
-			return buffer[0]
-				| ((uint64_t)buffer[1] << 8)
-				| ((uint64_t)buffer[2] << 16)
-				| ((uint64_t)buffer[3] << 24);
-		case 8:
-			return buffer[0]
-				| ((uint64_t)buffer[1] << 8)
-				| ((uint64_t)buffer[2] << 16)
-				| ((uint64_t)buffer[3] << 24)
-				| ((uint64_t)buffer[4] << 32)
-				| ((uint64_t)buffer[5] << 40)
-				| ((uint64_t)buffer[6] << 48)
-				| ((uint64_t)buffer[7] << 56);
-		default:
-			assert(false);
-	}
-	return -1;
-}
-
-=======
->>>>>>> e2cfd4e0
 static int execute_fence(struct target *target)
 {
 	int old_hartid = riscv_current_hartid(target);
@@ -2840,23 +2806,6 @@
 	return ERROR_OK;
 }
 
-<<<<<<< HEAD
-=======
-static int batch_run(const struct target *target, struct riscv_batch *batch)
-{
-	RISCV013_INFO(info);
-	RISCV_INFO(r);
-	if (r->reset_delays_wait >= 0) {
-		r->reset_delays_wait -= batch->used_scans;
-		if (r->reset_delays_wait <= 0) {
-			batch->idle_count = 0;
-			info->dmi_busy_delay = 0;
-			info->ac_busy_delay = 0;
-		}
-	}
-	return riscv_batch_run(batch);
-}
-
 static void log_mem_access_result(struct target *target, bool success, int method, bool read)
 {
 	RISCV_INFO(r);
@@ -2993,7 +2942,6 @@
 	return false;
 }
 
->>>>>>> e2cfd4e0
 /*
  * Performs a memory read using memory access abstract commands. The read sizes
  * supported are 1, 2, and 4 bytes despite the spec's support of 8 and 16 byte
