/*
 * Support for RISC-V, debug version 0.13, which is currently (2/4/17) the
 * latest draft.
 */

#include <assert.h>
#include <stdlib.h>
#include <time.h>

#ifdef HAVE_CONFIG_H
#include "config.h"
#endif

#include "target.h"
#include "target/algorithm.h"
#include "target_type.h"
#include "log.h"
#include "jtag/jtag.h"
#include "register.h"
#include "breakpoints.h"
#include "helper/time_support.h"
#include "riscv.h"
#include "debug_defines.h"
#include "rtos/rtos.h"
#include "program.h"
#include "asm.h"
#include "batch.h"

#define DMI_DATA1 (DMI_DATA0 + 1)

static void riscv013_on_step_or_resume(struct target *target, bool step);
static void riscv013_step_or_resume_current_hart(struct target *target, bool step);
static riscv_addr_t riscv013_progbuf_addr(struct target *target);
static riscv_addr_t riscv013_progbuf_size(struct target *target);
static riscv_addr_t riscv013_data_size(struct target *target);
static riscv_addr_t riscv013_data_addr(struct target *target);
static void riscv013_set_autoexec(struct target *target, int offset, bool enabled);
static int riscv013_debug_buffer_register(struct target *target, riscv_addr_t addr);
static void riscv013_clear_abstract_error(struct target *target);

/* Implementations of the functions in riscv_info_t. */
static riscv_reg_t riscv013_get_register(struct target *target, int hartid, int regid);
static void riscv013_set_register(struct target *target, int hartid, int regid, uint64_t value);
static void riscv013_select_current_hart(struct target *target);
static void riscv013_halt_current_hart(struct target *target);
static void riscv013_resume_current_hart(struct target *target);
static void riscv013_step_current_hart(struct target *target);
static void riscv013_on_halt(struct target *target);
static void riscv013_on_step(struct target *target);
static void riscv013_on_resume(struct target *target);
static bool riscv013_is_halted(struct target *target);
static enum riscv_halt_reason riscv013_halt_reason(struct target *target);
static void riscv013_debug_buffer_enter(struct target *target, struct riscv_program *p);
static void riscv013_debug_buffer_leave(struct target *target, struct riscv_program *p);
static void riscv013_write_debug_buffer(struct target *target, int i, riscv_insn_t d);
static riscv_insn_t riscv013_read_debug_buffer(struct target *target, int i);
static void riscv013_execute_debug_buffer(struct target *target);
static void riscv013_fill_dmi_write_u64(struct target *target, char *buf, int a, uint64_t d);
static int riscv013_dmi_write_u64_bits(struct target *target);
static void riscv013_fill_dmi_nop_u64(struct target *target, char *buf);

/**
 * Since almost everything can be accomplish by scanning the dbus register, all
 * functions here assume dbus is already selected. The exception are functions
 * called directly by OpenOCD, which can't assume anything about what's
 * currently in IR. They should set IR to dbus explicitly.
 */

#define get_field(reg, mask) (((reg) & (mask)) / ((mask) & ~((mask) << 1)))
#define set_field(reg, mask, val) (((reg) & ~(mask)) | (((val) * ((mask) & ~((mask) << 1))) & (mask)))

#define DIM(x)		(sizeof(x)/sizeof(*x))

#define CSR_DCSR_CAUSE_SWBP		1
#define CSR_DCSR_CAUSE_TRIGGER	2
#define CSR_DCSR_CAUSE_DEBUGINT	3
#define CSR_DCSR_CAUSE_STEP		4
#define CSR_DCSR_CAUSE_HALT		5

#define RISCV013_INFO(r) riscv013_info_t *r = get_info(target)

/*** JTAG registers. ***/

typedef enum {
	DMI_OP_NOP = 0,
	DMI_OP_READ = 1,
	DMI_OP_WRITE = 2
} dmi_op_t;
typedef enum {
	DMI_STATUS_SUCCESS = 0,
	DMI_STATUS_FAILED = 2,
	DMI_STATUS_BUSY = 3
} dmi_status_t;

typedef enum {
	RE_OK,
	RE_FAIL,
	RE_AGAIN
} riscv_error_t;

typedef enum slot {
	SLOT0,
	SLOT1,
	SLOT_LAST,
} slot_t;

/*** Debug Bus registers. ***/

#define CMDERR_NONE				0
#define CMDERR_BUSY				1
#define CMDERR_NOT_SUPPORTED	2
#define CMDERR_EXCEPTION		3
#define CMDERR_HALT_RESUME		4
#define CMDERR_OTHER			7

/*** Info about the core being debugged. ***/

#define WALL_CLOCK_TIMEOUT		2

#define MAX_HWBPS			16

struct trigger {
	uint64_t address;
	uint32_t length;
	uint64_t mask;
	uint64_t value;
	bool read, write, execute;
	int unique_id;
};

struct memory_cache_line {
	uint32_t data;
	bool valid;
	bool dirty;
};

typedef struct {
	/* Number of address bits in the dbus register. */
	unsigned abits;
	/* Number of abstract command data registers. */
	unsigned datacount;
	/* Number of words in the Program Buffer. */
	unsigned progsize;
	/* Number of Program Buffer registers. */
	/* Number of words in Debug RAM. */
	uint64_t misa;
	uint64_t tselect;
	bool tselect_dirty;
	/* The value that mstatus actually has on the target right now. This is not
	 * the value we present to the user. That one may be stored in the
	 * reg_cache. */
	uint64_t mstatus_actual;

	/* Single buffer that contains all register names, instead of calling
	 * malloc for each register. Needs to be freed when reg_list is freed. */
	char *reg_names;
	/* Single buffer that contains all register values. */
	void *reg_values;

	// For each physical trigger, contains -1 if the hwbp is available, or the
	// unique_id of the breakpoint/watchpoint that is using it.
	int trigger_unique_id[MAX_HWBPS];

	// Number of run-test/idle cycles the target requests we do after each dbus
	// access.
	unsigned int dtmcontrol_idle;

	// This value is incremented every time a dbus access comes back as "busy".
	// It's used to determine how many run-test/idle cycles to feed the target
	// in between accesses.
	unsigned int dmi_busy_delay;

	// This value is increased every time we tried to execute two commands
	// consecutively, and the second one failed because the previous hadn't
	// completed yet.  It's used to add extra run-test/idle cycles after
	// starting a command, so we don't have to waste time checking for busy to
	// go low.
	unsigned int ac_busy_delay;

	bool need_strict_step;

	// Some memoized values
	int progbuf_size, progbuf_addr, data_addr, data_size;
} riscv013_info_t;

static void dump_field(const struct scan_field *field)
{
	static const char *op_string[] = {"-", "r", "w", "?"};
	static const char *status_string[] = {"+", "?", "F", "b"};

	if (debug_level < LOG_LVL_DEBUG)
		return;

	uint64_t out = buf_get_u64(field->out_value, 0, field->num_bits);
	unsigned int out_op = get_field(out, DTM_DMI_OP);
	unsigned int out_data = get_field(out, DTM_DMI_DATA);
	unsigned int out_address = out >> DTM_DMI_ADDRESS_OFFSET;

	if (field->in_value) {
		uint64_t in = buf_get_u64(field->in_value, 0, field->num_bits);
		unsigned int in_op = get_field(in, DTM_DMI_OP);
		unsigned int in_data = get_field(in, DTM_DMI_DATA);
		unsigned int in_address = in >> DTM_DMI_ADDRESS_OFFSET;

		log_printf_lf(LOG_LVL_DEBUG,
				__FILE__, __LINE__, "scan",
				"%db %s %08x @%02x -> %s %08x @%02x",
				field->num_bits,
				op_string[out_op], out_data, out_address,
				status_string[in_op], in_data, in_address);
	} else {
		log_printf_lf(LOG_LVL_DEBUG,
				__FILE__, __LINE__, "scan", "%db %s %08x @%02x -> ?",
				field->num_bits, op_string[out_op], out_data, out_address);
	}
}

static riscv013_info_t *get_info(const struct target *target)
{
	riscv_info_t *info = (riscv_info_t *) target->arch_info;
	return (riscv013_info_t *) info->version_specific;
}

/*** Necessary prototypes. ***/

static int register_get(struct reg *reg);

/*** Utility functions. ***/

bool supports_extension(struct target *target, char letter)
{
	riscv013_info_t *info = get_info(target);
	unsigned num;
	if (letter >= 'a' && letter <= 'z') {
		num = letter - 'a';
	} else if (letter >= 'A' && letter <= 'Z') {
		num = letter - 'A';
	} else {
		return false;
	}
	return info->misa & (1 << num);
}

static void select_dmi(struct target *target)
{
	static uint8_t ir_dmi[1] = {DTM_DMI};
	struct scan_field field = {
		.num_bits = target->tap->ir_length,
		.out_value = ir_dmi,
		.in_value = NULL,
		.check_value = NULL,
		.check_mask = NULL
	};

	jtag_add_ir_scan(target->tap, &field, TAP_IDLE);
}

static uint32_t dtmcontrol_scan(struct target *target, uint32_t out)
{
	struct scan_field field;
	uint8_t in_value[4];
	uint8_t out_value[4];

	buf_set_u32(out_value, 0, 32, out);

	jtag_add_ir_scan(target->tap, &select_dtmcontrol, TAP_IDLE);

	field.num_bits = 32;
	field.out_value = out_value;
	field.in_value = in_value;
	jtag_add_dr_scan(target->tap, 1, &field, TAP_IDLE);

	/* Always return to dmi. */
	select_dmi(target);

	int retval = jtag_execute_queue();
	if (retval != ERROR_OK) {
		LOG_ERROR("failed jtag scan: %d", retval);
		return retval;
	}

	uint32_t in = buf_get_u32(field.in_value, 0, 32);
	LOG_DEBUG("DTMCS: 0x%x -> 0x%x", out, in);

	return in;
}

static void increase_dmi_busy_delay(struct target *target)
{
	riscv013_info_t *info = get_info(target);
	info->dmi_busy_delay += info->dmi_busy_delay / 10 + 1;
	LOG_INFO("dtmcontrol_idle=%d, dmi_busy_delay=%d, ac_busy_delay=%d",
			info->dtmcontrol_idle, info->dmi_busy_delay,
			info->ac_busy_delay);

	dtmcontrol_scan(target, DTM_DTMCS_DMIRESET);
}

static void increase_ac_busy_delay(struct target *target)
{
	riscv013_info_t *info = get_info(target);
	info->ac_busy_delay += info->ac_busy_delay / 10 + 1;
	LOG_INFO("dtmcontrol_idle=%d, dmi_busy_delay=%d, ac_busy_delay=%d",
			info->dtmcontrol_idle, info->dmi_busy_delay,
			info->ac_busy_delay);

	dtmcontrol_scan(target, DTM_DTMCS_DMIRESET);
}

/**
 * exec: If this is set, assume the scan results in an execution, so more
 * run-test/idle cycles may be required.
 */
static dmi_status_t dmi_scan(struct target *target, uint16_t *address_in,
		uint64_t *data_in, dmi_op_t op, uint16_t address_out, uint64_t data_out,
		bool exec)
{
	riscv013_info_t *info = get_info(target);
	uint8_t in[8] = {0};
	uint8_t out[8];
	struct scan_field field = {
		.num_bits = info->abits + DTM_DMI_OP_LENGTH + DTM_DMI_DATA_LENGTH,
		.out_value = out,
	};

	if (address_in || data_in) {
		field.in_value = in;
	}

	assert(info->abits != 0);

	buf_set_u64(out, DTM_DMI_OP_OFFSET, DTM_DMI_OP_LENGTH, op);
	buf_set_u64(out, DTM_DMI_DATA_OFFSET, DTM_DMI_DATA_LENGTH, data_out);
	buf_set_u64(out, DTM_DMI_ADDRESS_OFFSET, info->abits, address_out);

	/* Assume dbus is already selected. */
	jtag_add_dr_scan(target->tap, 1, &field, TAP_IDLE);

	int idle_count = info->dmi_busy_delay;
	if (exec)
		idle_count += info->ac_busy_delay;

	if (idle_count) {
		jtag_add_runtest(idle_count, TAP_IDLE);
	}

	int retval = jtag_execute_queue();
	if (retval != ERROR_OK) {
		LOG_ERROR("dmi_scan failed jtag scan");
		return DMI_STATUS_FAILED;
	}

	if (data_in) {
		*data_in = buf_get_u64(in, DTM_DMI_DATA_OFFSET, DTM_DMI_DATA_LENGTH);
	}

	if (address_in) {
		*address_in = buf_get_u32(in, DTM_DMI_ADDRESS_OFFSET, info->abits);
	}

	dump_field(&field);

	return buf_get_u32(in, DTM_DMI_OP_OFFSET, DTM_DMI_OP_LENGTH);
}

static uint64_t dmi_read(struct target *target, uint16_t address)
{
	select_dmi(target);

	uint64_t value;
	dmi_status_t status;
	uint16_t address_in;

	unsigned i = 0;

        // This first loop ensures that the read request was actually sent
        // to the target. Note that if for some reason this stays busy,
        // it is actually due to the Previous dmi_read or dmi_write.
	for (i = 0; i < 256; i++) {
		status = dmi_scan(target, NULL, NULL, DMI_OP_READ, address, 0,
				false);
		if (status == DMI_STATUS_BUSY) {
			increase_dmi_busy_delay(target);
		} else if (status == DMI_STATUS_SUCCESS) {
			break;
		} else {
			LOG_ERROR("failed read from 0x%x, status=%d\n", address, status);
			break;
		}
	}

        if (status != DMI_STATUS_SUCCESS) {
                LOG_ERROR("Failed read from 0x%x; value=0x%" PRIx64 ", status=%d\n",
                                address, value, status);
                abort();
        }

         // This second loop ensures that we got the read
         // data back. Note that NOP can result in a 'busy' result as well, but
         // that would be noticed on the next DMI access we do.
         for (i = 0; i < 256; i++) {
           status = dmi_scan(target, &address_in, &value, DMI_OP_NOP, address, 0,
                             false);
           if (status == DMI_STATUS_BUSY) {
             increase_dmi_busy_delay(target);
           } else if (status == DMI_STATUS_SUCCESS) {
             break;
           } else {
             LOG_ERROR("failed read (NOP) at 0x%x, status=%d\n", address, status);
             break;
           }
        }

	if (status != DMI_STATUS_SUCCESS) {
		LOG_ERROR("Failed read (NOP) from 0x%x; value=0x%" PRIx64 ", status=%d\n",
				address, value, status);
		abort();
	}

	return value;
}

static void dmi_write(struct target *target, uint16_t address, uint64_t value)
{
	select_dmi(target);
	dmi_status_t status = DMI_STATUS_BUSY;
	unsigned i = 0;

         // The first loop ensures that we successfully sent the write request.
        for (i = 0; i < 256; i++) {
           status = dmi_scan(target, NULL, NULL, DMI_OP_WRITE, address, value,
                             address == DMI_COMMAND);
           if (status == DMI_STATUS_BUSY) {
             increase_dmi_busy_delay(target);
           } else if (status == DMI_STATUS_SUCCESS) {
             break;
           } else {
             LOG_ERROR("failed write to 0x%x, status=%d\n", address, status);
             break;
           }
        }

         if (status != DMI_STATUS_SUCCESS) {
           LOG_ERROR("Failed write to 0x%x;, status=%d\n",
                     address, status);
           abort();
        }

         // The second loop isn't strictly necessary, but would ensure that
         // the write is complete/ has no non-busy errors before returning from this function.
         for (i = 0; i < 256; i++) {
           status = dmi_scan(target, NULL, NULL, DMI_OP_NOP, address, 0,
                             false);
           if (status == DMI_STATUS_BUSY) {
             increase_dmi_busy_delay(target);
           } else if (status == DMI_STATUS_SUCCESS) {
             break;
           } else {
             LOG_ERROR("failed write (NOP) at 0x%x, status=%d\n", address, status);
             break;
           }
	}
	if (status != DMI_STATUS_SUCCESS) {
		LOG_ERROR("failed to write (NOP) 0x%" PRIx64 " to 0x%x; status=%d\n", value, address, status);
		abort();
	}
}

uint32_t abstract_register_size(unsigned width)
{
	switch (width) {
		case 32:
			return set_field(0, AC_ACCESS_REGISTER_SIZE, 2);
		case 64:
			return set_field(0, AC_ACCESS_REGISTER_SIZE, 3);
			break;
		case 128:
			return set_field(0, AC_ACCESS_REGISTER_SIZE, 4);
			break;
		default:
			LOG_ERROR("Unsupported register width: %d", width);
			return 0;
	}
}

static int wait_for_idle(struct target *target, uint32_t *abstractcs)
{
	time_t start = time(NULL);
	while (1) {
		*abstractcs = dmi_read(target, DMI_ABSTRACTCS);

		if (get_field(*abstractcs, DMI_ABSTRACTCS_BUSY) == 0) {
			return ERROR_OK;
		}

		if (time(NULL) - start > WALL_CLOCK_TIMEOUT) {
			if (get_field(*abstractcs, DMI_ABSTRACTCS_CMDERR) != CMDERR_NONE) {
				const char *errors[8] = {
					"none",
					"busy",
					"not supported",
					"exception",
					"halt/resume",
					"reserved",
					"reserved",
					"other" };

				LOG_ERROR("Abstract command ended in error '%s' (abstractcs=0x%x)",
						errors[get_field(*abstractcs, DMI_ABSTRACTCS_CMDERR)],
						*abstractcs);
			}

			LOG_ERROR("Timed out waiting for busy to go low. (abstractcs=0x%x)",
					*abstractcs);
			return ERROR_FAIL;
		}
	}
}

static int register_read_direct(struct target *target, uint64_t *value, uint32_t number);

static int register_write_direct(struct target *target, unsigned number,
		uint64_t value)
{
	struct riscv_program program;
	riscv_program_init(&program, target);

	riscv_addr_t input = riscv_program_alloc_x(&program);
	switch (riscv_xlen(target)) {
	case 64:
		riscv_program_write_ram(&program, input + 4, value >> 32);
	case 32:
		riscv_program_write_ram(&program, input, value);
		break;
	default:
		LOG_ERROR("Unknown XLEN: %d\n", riscv_xlen(target));
		abort();
	}

	assert(GDB_REGNO_XPR0 == 0);
	if (number <= GDB_REGNO_XPR31) {
		riscv_program_lx(&program, number, input);
	} else if (number >= GDB_REGNO_FPR0 && number <= GDB_REGNO_FPR31) {
		LOG_ERROR("FIXME: I don't support floating-point");
		abort();
	} else if (number >= GDB_REGNO_CSR0 && number <= GDB_REGNO_CSR4095) {
		enum gdb_regno temp = riscv_program_gettemp(&program);
		riscv_program_lx(&program, temp, input);
		riscv_program_csrw(&program, temp, number);
	} else {
		LOG_ERROR("Unsupported register (enum gdb_regno)(%d)", number);
		abort();
	}

	int exec_out = riscv_program_exec(&program, target);
	if (exec_out != ERROR_OK) {
		LOG_ERROR("Unable to execute program");
		return exec_out;
	}

	assert(GDB_REGNO_XPR0 == 0);
	if (number <= GDB_REGNO_XPR31) {
		uint64_t written_value;
		register_read_direct(target, &written_value, number);
		LOG_DEBUG("attempted to write 0x%016lx, actually wrote 0x%016lx", value, written_value);
		assert(value == written_value);
	}

	return ERROR_OK;
}

/** Actually read registers from the target right now. */
static int register_read_direct(struct target *target, uint64_t *value, uint32_t number)
{
	struct riscv_program program;
	riscv_program_init(&program, target);
	riscv_addr_t output = riscv_program_alloc_x(&program);

	assert(GDB_REGNO_XPR0 == 0);
	if (number <= GDB_REGNO_XPR31) {
		riscv_program_sx(&program, number, output);
	} else if (number >= GDB_REGNO_FPR0 && number <= GDB_REGNO_FPR31) {
		LOG_ERROR("FIXME: I don't support floating-point");
		abort();
	} else if (number >= GDB_REGNO_CSR0 && number <= GDB_REGNO_CSR4095) {
		enum gdb_regno temp = riscv_program_gettemp(&program);
		riscv_program_csrr(&program, temp, number);
		riscv_program_sx(&program, temp, output);
	} else {
		LOG_ERROR("Unsupported register (enum gdb_regno)(%d)", number);
		abort();
	}

	int exec_out = riscv_program_exec(&program, target);
	if (exec_out != ERROR_OK) {
		LOG_ERROR("Unable to execute program");
		return exec_out;
	}

	*value = 0;
	switch (riscv_xlen(target)) {
	case 64:
		*value |= ((uint64_t)(riscv_program_read_ram(&program, output + 4))) << 32;
	case 32:
		*value |= riscv_program_read_ram(&program, output);
	}

	LOG_DEBUG("register 0x%x = 0x%" PRIx64, number, *value);
	return ERROR_OK;
}

static int maybe_read_tselect(struct target *target)
{
	riscv013_info_t *info = get_info(target);

	if (info->tselect_dirty) {
		int result = register_read_direct(target, &info->tselect, GDB_REGNO_TSELECT);
		if (result != ERROR_OK)
			return result;
		info->tselect_dirty = false;
	}

	return ERROR_OK;
}

/*** OpenOCD target functions. ***/

static int register_get(struct reg *reg)
{
	struct target *target = (struct target *) reg->arch_info;
	uint64_t value = riscv_get_register(target, reg->number);
	buf_set_u64(reg->value, 0, 64, value);
	return ERROR_OK;
}

static int register_write(struct target *target, unsigned int number,
		uint64_t value)
{
	riscv_set_register(target, number, value);
	return ERROR_OK;
}

static int register_set(struct reg *reg, uint8_t *buf)
{
	struct target *target = (struct target *) reg->arch_info;

	uint64_t value = buf_get_u64(buf, 0, riscv_xlen(target));

	LOG_DEBUG("write 0x%" PRIx64 " to %s", value, reg->name);
	struct reg *r = &target->reg_cache->reg_list[reg->number];
	r->valid = true;
	memcpy(r->value, buf, (r->size + 7) / 8);

	return register_write(target, reg->number, value);
}

static struct reg_arch_type riscv_reg_arch_type = {
	.get = register_get,
	.set = register_set
};

static int init_target(struct command_context *cmd_ctx,
		struct target *target)
{
	LOG_DEBUG("init");
	riscv_info_t *generic_info = (riscv_info_t *) target->arch_info;

	riscv_info_init(generic_info);
	generic_info->get_register = &riscv013_get_register;
	generic_info->set_register = &riscv013_set_register;
	generic_info->select_current_hart = &riscv013_select_current_hart;
	generic_info->is_halted = &riscv013_is_halted;
	generic_info->halt_current_hart = &riscv013_halt_current_hart;
	generic_info->resume_current_hart = &riscv013_resume_current_hart;
	generic_info->step_current_hart = &riscv013_step_current_hart;
	generic_info->on_halt = &riscv013_on_halt;
	generic_info->on_resume = &riscv013_on_resume;
	generic_info->on_step = &riscv013_on_step;
	generic_info->halt_reason = &riscv013_halt_reason;
	generic_info->debug_buffer_enter = &riscv013_debug_buffer_enter;
	generic_info->debug_buffer_leave = &riscv013_debug_buffer_leave;
	generic_info->read_debug_buffer = &riscv013_read_debug_buffer;
	generic_info->write_debug_buffer = &riscv013_write_debug_buffer;
	generic_info->execute_debug_buffer = &riscv013_execute_debug_buffer;
	generic_info->fill_dmi_write_u64 = &riscv013_fill_dmi_write_u64;
	generic_info->fill_dmi_nop_u64 = &riscv013_fill_dmi_nop_u64;
	generic_info->dmi_write_u64_bits = &riscv013_dmi_write_u64_bits;

	generic_info->version_specific = calloc(1, sizeof(riscv013_info_t));
	if (!generic_info->version_specific)
		return ERROR_FAIL;
	riscv013_info_t *info = get_info(target);

	info->progbuf_size = -1;
	info->progbuf_addr = -1;
	info->data_size = -1;
	info->data_addr = -1;

	info->dmi_busy_delay = 0;
	info->ac_busy_delay = 0;

	target->reg_cache = calloc(1, sizeof(*target->reg_cache));
	target->reg_cache->name = "RISC-V registers";
	target->reg_cache->num_regs = GDB_REGNO_COUNT;

	target->reg_cache->reg_list = calloc(GDB_REGNO_COUNT, sizeof(struct reg));

	const unsigned int max_reg_name_len = 12;
	info->reg_names = calloc(1, GDB_REGNO_COUNT * max_reg_name_len);
	char *reg_name = info->reg_names;
	info->reg_values = NULL;

	for (unsigned int i = 0; i < GDB_REGNO_COUNT; i++) {
		struct reg *r = &target->reg_cache->reg_list[i];
		r->number = i;
		r->caller_save = true;
		r->dirty = false;
		r->valid = false;
		r->exist = true;
		r->type = &riscv_reg_arch_type;
		r->arch_info = target;
		if (i <= GDB_REGNO_XPR31) {
			sprintf(reg_name, "x%d", i);
		} else if (i == GDB_REGNO_PC) {
			sprintf(reg_name, "pc");
		} else if (i >= GDB_REGNO_FPR0 && i <= GDB_REGNO_FPR31) {
			sprintf(reg_name, "f%d", i - GDB_REGNO_FPR0);
		} else if (i >= GDB_REGNO_CSR0 && i <= GDB_REGNO_CSR4095) {
			sprintf(reg_name, "csr%d", i - GDB_REGNO_CSR0);
		} else if (i == GDB_REGNO_PRIV) {
			sprintf(reg_name, "priv");
		}
		if (reg_name[0]) {
			r->name = reg_name;
		}
		reg_name += strlen(reg_name) + 1;
		assert(reg_name < info->reg_names + GDB_REGNO_COUNT * max_reg_name_len);
	}
#if 0
	update_reg_list(target);
#endif

	memset(info->trigger_unique_id, 0xff, sizeof(info->trigger_unique_id));

	return ERROR_OK;
}

static void deinit_target(struct target *target)
{
	LOG_DEBUG("riscv_deinit_target()");
	riscv_info_t *info = (riscv_info_t *) target->arch_info;
	free(info->version_specific);
	info->version_specific = NULL;
}

static int add_trigger(struct target *target, struct trigger *trigger)
{
	riscv013_info_t *info = get_info(target);
	maybe_read_tselect(target);

	int i;
	for (i = 0; i < riscv_count_triggers(target); i++) {
		if (info->trigger_unique_id[i] != -1) {
			continue;
		}

		register_write_direct(target, GDB_REGNO_TSELECT, i);

		uint64_t tdata1;
		register_read_direct(target, &tdata1, GDB_REGNO_TDATA1);
		int type = get_field(tdata1, MCONTROL_TYPE(riscv_xlen(target)));

		if (type != 2) {
			continue;
		}

		if (tdata1 & (MCONTROL_EXECUTE | MCONTROL_STORE | MCONTROL_LOAD)) {
			// Trigger is already in use, presumably by user code.
			continue;
		}

		// address/data match trigger
		tdata1 |= MCONTROL_DMODE(riscv_xlen(target));
		tdata1 = set_field(tdata1, MCONTROL_ACTION,
				MCONTROL_ACTION_DEBUG_MODE);
		tdata1 = set_field(tdata1, MCONTROL_MATCH, MCONTROL_MATCH_EQUAL);
		tdata1 |= MCONTROL_M;
		if (info->misa & (1 << ('H' - 'A')))
			tdata1 |= MCONTROL_H;
		if (info->misa & (1 << ('S' - 'A')))
			tdata1 |= MCONTROL_S;
		if (info->misa & (1 << ('U' - 'A')))
			tdata1 |= MCONTROL_U;

		if (trigger->execute)
			tdata1 |= MCONTROL_EXECUTE;
		if (trigger->read)
			tdata1 |= MCONTROL_LOAD;
		if (trigger->write)
			tdata1 |= MCONTROL_STORE;

		register_write_direct(target, GDB_REGNO_TDATA1, tdata1);

		uint64_t tdata1_rb;
		register_read_direct(target, &tdata1_rb, GDB_REGNO_TDATA1);
		LOG_DEBUG("tdata1=0x%" PRIx64, tdata1_rb);

		if (tdata1 != tdata1_rb) {
			LOG_DEBUG("Trigger %d doesn't support what we need; After writing 0x%"
					PRIx64 " to tdata1 it contains 0x%" PRIx64,
					i, tdata1, tdata1_rb);
			register_write_direct(target, GDB_REGNO_TDATA1, 0);
			continue;
		}

		register_write_direct(target, GDB_REGNO_TDATA2, trigger->address);

		LOG_DEBUG("Using resource %d for bp %d", i,
				trigger->unique_id);
		info->trigger_unique_id[i] = trigger->unique_id;
		break;
	}
	if (i >= riscv_count_triggers(target)) {
		LOG_ERROR("Couldn't find an available hardware trigger.");
		return ERROR_TARGET_RESOURCE_NOT_AVAILABLE;
	}

	return ERROR_OK;
}

static int remove_trigger(struct target *target, struct trigger *trigger)
{
	riscv013_info_t *info = get_info(target);

	maybe_read_tselect(target);

	int i;
	for (i = 0; i < riscv_count_triggers(target); i++) {
		if (info->trigger_unique_id[i] == trigger->unique_id) {
			break;
		}
	}
	if (i >= riscv_count_triggers(target)) {
		LOG_ERROR("Couldn't find the hardware resources used by hardware "
				"trigger.");
		return ERROR_FAIL;
	}
	LOG_DEBUG("Stop using resource %d for bp %d", i, trigger->unique_id);
	register_write_direct(target, GDB_REGNO_TSELECT, i);
	register_write_direct(target, GDB_REGNO_TDATA1, 0);
	info->trigger_unique_id[i] = -1;

	return ERROR_OK;
}

static void trigger_from_breakpoint(struct trigger *trigger,
		const struct breakpoint *breakpoint)
{
	trigger->address = breakpoint->address;
	trigger->length = breakpoint->length;
	trigger->mask = ~0LL;
	trigger->read = false;
	trigger->write = false;
	trigger->execute = true;
	// unique_id is unique across both breakpoints and watchpoints.
	trigger->unique_id = breakpoint->unique_id;
}

static void trigger_from_watchpoint(struct trigger *trigger,
		const struct watchpoint *watchpoint)
{
	trigger->address = watchpoint->address;
	trigger->length = watchpoint->length;
	trigger->mask = watchpoint->mask;
	trigger->value = watchpoint->value;
	trigger->read = (watchpoint->rw == WPT_READ || watchpoint->rw == WPT_ACCESS);
	trigger->write = (watchpoint->rw == WPT_WRITE || watchpoint->rw == WPT_ACCESS);
	trigger->execute = false;
	// unique_id is unique across both breakpoints and watchpoints.
	trigger->unique_id = watchpoint->unique_id;
}

static int add_breakpoint(struct target *target,
	struct breakpoint *breakpoint)
{
	if (breakpoint->type == BKPT_SOFT) {
		if (target_read_memory(target, breakpoint->address, breakpoint->length, 1,
					breakpoint->orig_instr) != ERROR_OK) {
			LOG_ERROR("Failed to read original instruction at 0x%x",
					breakpoint->address);
			return ERROR_FAIL;
		}

		int retval;
		if (breakpoint->length == 4) {
			retval = target_write_u32(target, breakpoint->address, ebreak());
		} else {
			retval = target_write_u16(target, breakpoint->address, ebreak_c());
		}
		if (retval != ERROR_OK) {
			LOG_ERROR("Failed to write %d-byte breakpoint instruction at 0x%x",
					breakpoint->length, breakpoint->address);
			return ERROR_FAIL;
		}

	} else if (breakpoint->type == BKPT_HARD) {
		struct trigger trigger;
		trigger_from_breakpoint(&trigger, breakpoint);
		int result = add_trigger(target, &trigger);
		if (result != ERROR_OK) {
			return result;
		}
	} else {
		LOG_INFO("OpenOCD only supports hardware and software breakpoints.");
		return ERROR_TARGET_RESOURCE_NOT_AVAILABLE;
	}

	breakpoint->set = true;

	return ERROR_OK;
}

static int remove_breakpoint(struct target *target,
		struct breakpoint *breakpoint)
{
	if (breakpoint->type == BKPT_SOFT) {
		if (target_write_memory(target, breakpoint->address, breakpoint->length, 1,
					breakpoint->orig_instr) != ERROR_OK) {
			LOG_ERROR("Failed to restore instruction for %d-byte breakpoint at "
					"0x%x", breakpoint->length, breakpoint->address);
			return ERROR_FAIL;
		}

	} else if (breakpoint->type == BKPT_HARD) {
		struct trigger trigger;
		trigger_from_breakpoint(&trigger, breakpoint);
		int result = remove_trigger(target, &trigger);
		if (result != ERROR_OK) {
			return result;
		}
	} else {
		LOG_INFO("OpenOCD only supports hardware and software breakpoints.");
		return ERROR_TARGET_RESOURCE_NOT_AVAILABLE;
	}

	breakpoint->set = false;

	return ERROR_OK;
}

static int add_watchpoint(struct target *target,
		struct watchpoint *watchpoint)
{
	struct trigger trigger;
	trigger_from_watchpoint(&trigger, watchpoint);

	int result = add_trigger(target, &trigger);
	if (result != ERROR_OK) {
		return result;
	}
	watchpoint->set = true;

	return ERROR_OK;
}

static int remove_watchpoint(struct target *target,
		struct watchpoint *watchpoint)
{
	struct trigger trigger;
	trigger_from_watchpoint(&trigger, watchpoint);

	int result = remove_trigger(target, &trigger);
	if (result != ERROR_OK) {
		return result;
	}
	watchpoint->set = false;

	return ERROR_OK;
}

static int examine(struct target *target)
{
	// Don't need to select dbus, since the first thing we do is read dtmcontrol.

	uint32_t dtmcontrol = dtmcontrol_scan(target, 0);
	LOG_DEBUG("dtmcontrol=0x%x", dtmcontrol);
	LOG_DEBUG("  dmireset=%d", get_field(dtmcontrol, DTM_DTMCS_DMIRESET));
	LOG_DEBUG("  idle=%d", get_field(dtmcontrol, DTM_DTMCS_IDLE));
	LOG_DEBUG("  dmistat=%d", get_field(dtmcontrol, DTM_DTMCS_DMISTAT));
	LOG_DEBUG("  abits=%d", get_field(dtmcontrol, DTM_DTMCS_ABITS));
	LOG_DEBUG("  version=%d", get_field(dtmcontrol, DTM_DTMCS_VERSION));
	if (dtmcontrol == 0) {
		LOG_ERROR("dtmcontrol is 0. Check JTAG connectivity/board power.");
		return ERROR_FAIL;
	}
	if (get_field(dtmcontrol, DTM_DTMCS_VERSION) != 1) {
		LOG_ERROR("Unsupported DTM version %d. (dtmcontrol=0x%x)",
				get_field(dtmcontrol, DTM_DTMCS_VERSION), dtmcontrol);
		return ERROR_FAIL;
	}

	riscv013_info_t *info = get_info(target);
	info->abits = get_field(dtmcontrol, DTM_DTMCS_ABITS);
	info->dtmcontrol_idle = get_field(dtmcontrol, DTM_DTMCS_IDLE);

	uint32_t dmcontrol = dmi_read(target, DMI_DMCONTROL);
	uint32_t dmstatus = dmi_read(target, DMI_DMSTATUS);
	if (get_field(dmstatus, DMI_DMSTATUS_VERSIONLO) != 2) {
		LOG_ERROR("OpenOCD only supports Debug Module version 2, not %d "
				"(dmstatus=0x%x)", get_field(dmstatus, DMI_DMSTATUS_VERSIONLO), dmstatus);
		return ERROR_FAIL;
	}

	// Reset the Debug Module.
	dmi_write(target, DMI_DMCONTROL, 0);
	dmi_write(target, DMI_DMCONTROL, DMI_DMCONTROL_DMACTIVE);
	dmcontrol = dmi_read(target, DMI_DMCONTROL);

	LOG_DEBUG("dmcontrol: 0x%08x", dmcontrol);
	LOG_DEBUG("dmstatus:  0x%08x", dmstatus);

	if (!get_field(dmcontrol, DMI_DMCONTROL_DMACTIVE)) {
		LOG_ERROR("Debug Module did not become active. dmcontrol=0x%x",
				dmcontrol);
		return ERROR_FAIL;
	}

	if (!get_field(dmstatus, DMI_DMSTATUS_AUTHENTICATED)) {
		LOG_ERROR("Authentication required by RISC-V core but not "
				"supported by OpenOCD. dmcontrol=0x%x", dmcontrol);
		return ERROR_FAIL;
	}

	if (get_field(dmstatus, DMI_DMSTATUS_ANYUNAVAIL)) {
		LOG_ERROR("The hart is unavailable.");
		return ERROR_FAIL;
	}

	if (get_field(dmstatus, DMI_DMSTATUS_ANYNONEXISTENT)) {
		LOG_ERROR("The hart doesn't exist.");
		return ERROR_FAIL;
	}

	// Check that abstract data registers are accessible.
	uint32_t abstractcs = dmi_read(target, DMI_ABSTRACTCS);
	info->datacount = get_field(abstractcs, DMI_ABSTRACTCS_DATACOUNT);
	info->progsize = get_field(abstractcs, DMI_ABSTRACTCS_PROGSIZE);

	/* Before doing anything else we must first enumerate the harts. */
	RISCV_INFO(r);
	for (int i = 0; i < RISCV_MAX_HARTS; ++i) {
		riscv_set_current_hartid(target, i);
		uint32_t s = dmi_read(target, DMI_DMSTATUS);
		if (get_field(s, DMI_DMSTATUS_ANYNONEXISTENT))
			break;
		r->hart_count = i + 1;
	}

	LOG_DEBUG("Enumerated %d harts", r->hart_count);

	/* Halt every hart so we can probe them. */
	riscv_halt_all_harts(target);

	/* Find the address of the program buffer, which must be done without
	 * knowing anything about the target. */
	for (int i = 0; i < riscv_count_harts(target); ++i) {
		riscv_set_current_hartid(target, i);

		/* Without knowing anything else we can at least mess with the
		 * program buffer. */
		r->debug_buffer_size[i] = riscv013_progbuf_size(target);

		/* Guess this is a 32-bit system, we're probing it. */
		r->xlen[i] = 32;

		/* First find the low 32 bits of the program buffer.  This is
		 * used to check for alignment. */
		struct riscv_program program32;
		riscv_program_init(&program32, target);
		riscv_program_csrrw(&program32, GDB_REGNO_S0, GDB_REGNO_S0, GDB_REGNO_DSCRATCH);
		riscv_program_insert(&program32, auipc(GDB_REGNO_S0));
		riscv_program_insert(&program32, sw(GDB_REGNO_S0, GDB_REGNO_S0, -4));
		riscv_program_csrrw(&program32, GDB_REGNO_S0, GDB_REGNO_S0, GDB_REGNO_DSCRATCH);
		riscv_program_fence(&program32);
		riscv_program_exec(&program32, target);

		riscv_addr_t progbuf_addr = dmi_read(target, DMI_PROGBUF0) - 4;
		if (get_field(dmi_read(target, DMI_ABSTRACTCS), DMI_ABSTRACTCS_CMDERR) != 0) {
			LOG_ERROR("Unable to find the address of the program buffer on hart %d", i);
			r->xlen[i] = -1;
			continue;
		}
		r->debug_buffer_addr[i] = progbuf_addr;

		/* Check to see if the core can execute 64 bit instructions.
		 * In order to make this work we first need to */
		int offset = (progbuf_addr % 8 == 0) ? -4 : 0;

		struct riscv_program program64;
		riscv_program_init(&program64, target);
		riscv_program_csrrw(&program64, GDB_REGNO_S0, GDB_REGNO_S0, GDB_REGNO_DSCRATCH);
		riscv_program_insert(&program64, auipc(GDB_REGNO_S0));
		riscv_program_insert(&program64, sd(GDB_REGNO_S0, GDB_REGNO_S0, offset));
		riscv_program_csrrw(&program64, GDB_REGNO_S0, GDB_REGNO_S0, GDB_REGNO_DSCRATCH);
		riscv_program_fence(&program64);
		riscv_program_exec(&program64, target);

		if (get_field(dmi_read(target, DMI_ABSTRACTCS), DMI_ABSTRACTCS_CMDERR) == 0) {
			r->debug_buffer_addr[i] =
				(dmi_read(target, DMI_PROGBUF0 + (8 + offset) / 4) << 32)
				+ dmi_read(target, DMI_PROGBUF0 + (4 + offset) / 4)
				- 4;
			r->xlen[i] = 64;
		}

		LOG_DEBUG("hart %d has XLEN=%d", i, r->xlen[i]);
		LOG_DEBUG("found program buffer at 0x%08lx", (long)(r->debug_buffer_addr[i]));

		if (riscv_program_gah(&program64, r->debug_buffer_addr[i])) {
                	LOG_ERROR("This implementation will not work with hart %d with debug_buffer_addr of 0x%lx\n", i, 
                            (long)r->debug_buffer_addr[i]);
			abort();
                }
		
		/* Check to see if we can use the data words as an extended
		 * program buffer or not. */
		if (r->debug_buffer_addr[i] + (4 * r->debug_buffer_size[i]) == riscv013_data_addr(target)) {
			r->debug_buffer_size[i] += riscv013_data_size(target);
			LOG_DEBUG("extending the debug buffer using data words, total size %d", r->debug_buffer_size[i]);
		}
	}

	/* Then we check the number of triggers availiable to each hart. */
	for (int i = 0; i < riscv_count_harts(target); ++i) {
		for (uint32_t t = 0; t < RISCV_MAX_TRIGGERS; ++t) {
			riscv_set_current_hartid(target, i);

			r->trigger_count[i] = t;
			register_write_direct(target, GDB_REGNO_TSELECT, t);
			uint64_t tselect = t+1;
			register_read_direct(target, &tselect, GDB_REGNO_TSELECT);
			if (tselect != t)
				break;
		}
	}

	/* Resumes all the harts, so the debugger can later pause them. */
	riscv_resume_all_harts(target);
	target_set_examined(target);
        
        // This print is used by some regression suites to know when
        // they can connect with gdb/telnet.
        // We will need to update those suites if we want to remove this line.
        LOG_INFO("Examined RISC-V core");
	return ERROR_OK;
}

static int assert_reset(struct target *target)
{
	return ERROR_FAIL;
}

static int deassert_reset(struct target *target)
{
	return ERROR_FAIL;
}

static int read_memory(struct target *target, uint32_t address,
		uint32_t size, uint32_t count, uint8_t *buffer)
{
	select_dmi(target);
	riscv_set_current_hartid(target, 0);

	uint64_t s0 = riscv_get_register(target, GDB_REGNO_S0);

	struct riscv_program program;
	riscv_program_init(&program, target);
	riscv_addr_t r_data = riscv_program_alloc_w(&program);
	riscv_addr_t r_addr = riscv_program_alloc_x(&program);
	riscv_program_lx(&program, GDB_REGNO_S0, r_addr);
	switch (size) {
		case 1:
			riscv_program_lbr(&program, GDB_REGNO_S0, GDB_REGNO_S0, 0);
			break;
		case 2:
			riscv_program_lhr(&program, GDB_REGNO_S0, GDB_REGNO_S0, 0);
			break;
		case 4:
			riscv_program_lwr(&program, GDB_REGNO_S0, GDB_REGNO_S0, 0);
			break;
		default:
			LOG_ERROR("Unsupported size: %d", size);
			return ERROR_FAIL;
	}
	riscv_program_sw(&program, GDB_REGNO_S0, r_data);
	program.writes_memory = false;

	for (uint32_t i = 0; i < count; ++i) {
		uint32_t offset = size*i;
		uint32_t t_addr = address + offset;
		uint8_t *t_buffer = buffer + offset;

		uint64_t value;
		if (i == 0) {
			switch (riscv_xlen(target)) {
			case 64:
				riscv_program_write_ram(&program, r_addr + 4, (uint64_t)t_addr >> 32);
			case 32:
				riscv_program_write_ram(&program, r_addr, t_addr);
			}

			if (riscv_program_exec(&program, target) != ERROR_OK) {
				LOG_ERROR("failed to execute program");
				return ERROR_FAIL;
			}

			value = riscv_program_read_ram(&program, r_data);
		} else {
			int d_addr = (r_addr - riscv_debug_buffer_addr(target)) / 4;
			int d_data = (r_data - riscv_debug_buffer_addr(target)) / 4;

			switch (riscv_xlen(target)) {
			case 64:
				riscv_write_debug_buffer(target, d_addr + 1, (uint64_t)t_addr >> 32);
			case 32:
				riscv_write_debug_buffer(target, d_addr, t_addr);
			}

			if (riscv_execute_debug_buffer(target) != ERROR_OK) {
				LOG_ERROR("failed to execute program");
				return ERROR_FAIL;
			}

			value = riscv_read_debug_buffer(target, d_data);
		}

                switch (size) {
                case 1:
                        t_buffer[0] = value;
                        break;
                case 2:
                        t_buffer[0] = value;
                        t_buffer[1] = value >> 8;
                        break;
                case 4:
                        t_buffer[0] = value;
                        t_buffer[1] = value >> 8;
                        t_buffer[2] = value >> 16;
                        t_buffer[3] = value >> 24;
                        break;
                default:
                        LOG_ERROR("unsupported access size: %d", size);
                        return ERROR_FAIL;
		}

		LOG_DEBUG("M[0x%08lx] reads 0x%08lx", (long)t_addr, (long)value);
	}

	riscv_set_register(target, GDB_REGNO_S0, s0);

	{
		struct riscv_program fprogram;
		riscv_program_init(&fprogram, target);
		riscv_program_fence(&fprogram);
		riscv_program_exec(&fprogram, target);
	}

	return ERROR_OK;
}

static int write_memory(struct target *target, uint32_t address,
		uint32_t size, uint32_t count, const uint8_t *buffer)
{
	RISCV013_INFO(info);

	LOG_DEBUG("writing %d words of %d bytes to 0x%08lx", count, size, (long)address);

	select_dmi(target);
	riscv_set_current_hartid(target, 0);

	/* This program uses two temporary registers.  A word of data and the
	 * associated address are stored at some location in memory.  The
	 * program stores the word to that address and then increments the
	 * address.  The debugger is expected to feed the memory word-by-word
	 * into the chip with AUTOEXEC set in order to trigger program
	 * execution on every word. */
	uint64_t s0 = riscv_get_register(target, GDB_REGNO_S0);
	uint64_t s1 = riscv_get_register(target, GDB_REGNO_S1);

	struct riscv_program program;
	riscv_program_init(&program, target);
	riscv_addr_t r_data = riscv_program_alloc_w(&program);
	riscv_addr_t r_addr = riscv_program_alloc_x(&program);
	riscv_program_fence(&program);
	riscv_program_lx(&program, GDB_REGNO_S0, r_addr);
	riscv_program_lw(&program, GDB_REGNO_S1, r_data);

	switch (size) {
		case 1:
			riscv_program_sbr(&program, GDB_REGNO_S1, GDB_REGNO_S0, 0);
			break;
		case 2:
			riscv_program_shr(&program, GDB_REGNO_S1, GDB_REGNO_S0, 0);
			break;
		case 4:
			riscv_program_swr(&program, GDB_REGNO_S1, GDB_REGNO_S0, 0);
			break;
		default:
			LOG_ERROR("Unsupported size: %d", size);
			return ERROR_FAIL;
	}

	riscv_program_addi(&program, GDB_REGNO_S0, GDB_REGNO_S0, size);
	riscv_program_sx(&program, GDB_REGNO_S0, r_addr);

	/* The first round through the program's execution we use the regular
	 * program execution mechanism. */
	uint32_t value;
	switch (size) {
		case 1:
			value = buffer[0];
			break;
		case 2:
			value = buffer[0]
				| ((uint32_t) buffer[1] << 8);
			break;
		case 4:
			value = buffer[0]
				| ((uint32_t) buffer[1] << 8)
				| ((uint32_t) buffer[2] << 16)
				| ((uint32_t) buffer[3] << 24);
			break;
		default:
			LOG_ERROR("unsupported access size: %d", size);
			return ERROR_FAIL;
	}

	switch (riscv_xlen(target)) {
	case 64:
		riscv_program_write_ram(&program, r_addr + 4, (uint64_t)address >> 32);
	case 32:
		riscv_program_write_ram(&program, r_addr, address);
		break;
	default:
		LOG_ERROR("unknown XLEN %d", riscv_xlen(target));
		return ERROR_FAIL;
	}
	riscv_program_write_ram(&program, r_data, value);

	if (riscv_program_exec(&program, target) != ERROR_OK) {
		LOG_ERROR("failed to execute program");
		return ERROR_FAIL;
	}

<<<<<<< HEAD
	{
		uint32_t acs = dmi_read(target, DMI_ABSTRACTCS);
		if (get_field(acs, DMI_ABSTRACTCS_CMDERR) != CMDERR_NONE) {
			LOG_ERROR("failed to execute program with error %d", acs);
			return ERROR_FAIL;
		}
	}

	/* The rest of this program is designed to be fast so it reads various
	 * DMI registers directly. */
	int d_data = (r_data - riscv_debug_buffer_addr(target)) / 4;
	int d_addr = (r_addr - riscv_debug_buffer_addr(target)) / 4;
=======
static int assert_reset(struct target *target)
{
  select_dmi(target);
  uint32_t control = DMI_DMCONTROL_DMACTIVE | DMI_DMCONTROL_NDMRESET;
  if (target->reset_halt) {
    LOG_DEBUG("TARGET RESET HALT SET, Requesting halt during reset.\n");
    control |= DMI_DMCONTROL_HALTREQ;
  }
    
  dmi_write(target, DMI_DMCONTROL,
	    control);

  if (!target->reset_halt) {
    LOG_DEBUG("TARGET RESET HALT NOT SET, Requesting resume during reset.\n");
    control = DMI_DMCONTROL_DMACTIVE | DMI_DMCONTROL_RESUMEREQ;
    dmi_write(target, DMI_DMCONTROL, control);
  }
    
  return ERROR_OK;
}

static int deassert_reset(struct target *target)
{
  select_dmi(target);

  // Note that we don't need to keep asserting
  // haltreq since we already set it in assert_reset.
  dmi_write(target, DMI_DMCONTROL, DMI_DMCONTROL_DMACTIVE);
  
  if (target->reset_halt) {
    LOG_DEBUG("TARGET RESET HALT SET, waiting for hart to be halted.\n");
    while (get_field(dmi_read(target, DMI_DMSTATUS), DMI_DMSTATUS_ALLHALTED) == 0) {
    }
    // This is necessary to re-read all the registers.
    handle_halt(target, true);
  } else {
    LOG_DEBUG("TARGET RESET HALT NOT SET, waiting for hart to be running.\n");
    while (get_field(dmi_read(target, DMI_DMSTATUS), DMI_DMSTATUS_ALLRUNNING) == 0) {
    }
  }
  return ERROR_OK;
}
>>>>>>> 3dc06638

	riscv013_set_autoexec(target, d_data, 1);

	/* Copying memory might fail because we're going too quickly, in which
	 * case we need to back off a bit and try again.  There's two
	 * termination conditions to this loop: a non-BUSY error message, or
	 * the data was all copied. */
	riscv_addr_t cur_addr = 0xbadbeef;
	riscv_addr_t fin_addr = address + (count * size);
	LOG_DEBUG("writing until final address 0x%016lx", fin_addr);
	while ((cur_addr = riscv_read_debug_buffer_x(target, d_addr)) < fin_addr) {

		LOG_DEBUG("transferring burst starting at address 0x%016lx", cur_addr);
		riscv_addr_t start = (cur_addr - address) / size;
                assert (cur_addr > address);
                struct riscv_batch *batch = riscv_batch_alloc(target, count + 1, info->dmi_busy_delay + info->ac_busy_delay);

		for (riscv_addr_t i = start; i < count; ++i) {
			riscv_addr_t offset = size*i;
			riscv_addr_t t_addr = address + offset;
			const uint8_t *t_buffer = buffer + offset;

			LOG_DEBUG("M[0x%08lx] writes 0x%08lx", (long)t_addr, (long)value);

			switch (size) {
				case 1:
					value = t_buffer[0];
					break;
				case 2:
					value = t_buffer[0]
						| ((uint32_t) t_buffer[1] << 8);
					break;
				case 4:
					value = t_buffer[0]
						| ((uint32_t) t_buffer[1] << 8)
						| ((uint32_t) t_buffer[2] << 16)
						| ((uint32_t) t_buffer[3] << 24);
					break;
				default:
					LOG_ERROR("unsupported access size: %d", size);
					return ERROR_FAIL;
			}

			riscv_batch_add_dmi_write(
				batch,
				riscv013_debug_buffer_register(target, r_data),
				value);
			if (riscv_batch_full(batch))
				break;
		}

		riscv_batch_run(batch);
		riscv_batch_free(batch);

                // Note that if the scan resulted in a Busy DMI response, it
                // is this read to abstractcs that will cause the dmi_busy_delay
                // to be incremented if necessary. The loop condition above
                // catches the case where no writes went through at all.

		uint32_t abstractcs = dmi_read(target, DMI_ABSTRACTCS);
		switch (get_field(abstractcs, DMI_ABSTRACTCS_CMDERR)) {
		case CMDERR_NONE:
			LOG_DEBUG("successful (partial?) memory write");
			break;
		case CMDERR_BUSY:
			LOG_DEBUG("memory write resulted in busy response");
			riscv013_clear_abstract_error(target);
			increase_ac_busy_delay(target);
			break;
		default:
			LOG_ERROR("error when writing memory, abstractcs=0x%08lx", (long)abstractcs);
			riscv013_clear_abstract_error(target);
			return ERROR_FAIL;
		}
	}

	riscv013_set_autoexec(target, d_data, 0);
	riscv_set_register(target, GDB_REGNO_S0, s0);
	riscv_set_register(target, GDB_REGNO_S1, s1);
	return ERROR_OK;
}

static int arch_state(struct target *target)
{
	return ERROR_OK;
}

struct target_type riscv013_target =
{
	.name = "riscv",

	.init_target = init_target,
	.deinit_target = deinit_target,
	.examine = examine,

	.poll = &riscv_openocd_poll,
	.halt = &riscv_openocd_halt,
	.resume = &riscv_openocd_resume,
	.step = &riscv_openocd_step,

	.assert_reset = assert_reset,
	.deassert_reset = deassert_reset,

	.read_memory = read_memory,
	.write_memory = write_memory,

	.add_breakpoint = add_breakpoint,
	.remove_breakpoint = remove_breakpoint,

	.add_watchpoint = add_watchpoint,
	.remove_watchpoint = remove_watchpoint,

	.arch_state = arch_state,
};

/*** 0.13-specific implementations of various RISC-V hepler functions. ***/
static riscv_reg_t riscv013_get_register(struct target *target, int hid, int rid)
{
	LOG_DEBUG("reading register 0x%08x on hart %d", rid, hid);

	riscv_set_current_hartid(target, hid);

	uint64_t out;
	riscv013_info_t *info = get_info(target);

	if (rid <= GDB_REGNO_XPR31) {
		register_read_direct(target, &out, rid);
	} else if (rid == GDB_REGNO_PC) {
		register_read_direct(target, &out, GDB_REGNO_DPC);
		LOG_DEBUG("read PC from DPC: 0x%016lx", out);
	} else if (rid == GDB_REGNO_PRIV) {
		uint64_t dcsr;
		register_read_direct(target, &dcsr, CSR_DCSR);
		buf_set_u64((unsigned char *)&out, 0, 8, get_field(dcsr, CSR_DCSR_PRV));
	} else {
		int result = register_read_direct(target, &out, rid);
		if (result != ERROR_OK) {
			LOG_ERROR("Whoops");
			abort();
		}

		if (rid == GDB_REGNO_MSTATUS)
			info->mstatus_actual = out;
	}

	return out;
}

static void riscv013_set_register(struct target *target, int hid, int rid, uint64_t value)
{
	LOG_DEBUG("writing register 0x%08x on hart %d", rid, hid);

	riscv_set_current_hartid(target, hid);

	if (rid <= GDB_REGNO_XPR31) {
		register_write_direct(target, rid, value);
	} else if (rid == GDB_REGNO_PC) {
		LOG_DEBUG("writing PC to DPC: 0x%016lx", value);
		register_write_direct(target, GDB_REGNO_DPC, value);
		uint64_t actual_value;
		register_read_direct(target, &actual_value, GDB_REGNO_DPC);
		LOG_DEBUG("  actual DPC written: 0x%016lx", actual_value);
		assert(value == actual_value);
	} else if (rid == GDB_REGNO_PRIV) {
		uint64_t dcsr;
		register_read_direct(target, &dcsr, CSR_DCSR);
		dcsr = set_field(dcsr, CSR_DCSR_PRV, value);
		register_write_direct(target, CSR_DCSR, dcsr);
	} else {
		register_write_direct(target, rid, value);
	}
}

static void riscv013_select_current_hart(struct target *target)
{
	RISCV_INFO(r);

	uint64_t dmcontrol = dmi_read(target, DMI_DMCONTROL);
	dmcontrol = set_field(dmcontrol, DMI_DMCONTROL_HARTSEL, r->current_hartid);
	dmi_write(target, DMI_DMCONTROL, dmcontrol);
}

static void riscv013_halt_current_hart(struct target *target)
{
	RISCV_INFO(r);
	LOG_DEBUG("halting hart %d", r->current_hartid);
	assert(!riscv_is_halted(target));

	/* Issue the halt command, and then wait for the current hart to halt. */
	uint32_t dmcontrol = dmi_read(target, DMI_DMCONTROL);
	dmcontrol = set_field(dmcontrol, DMI_DMCONTROL_HALTREQ, 1);
	dmi_write(target, DMI_DMCONTROL, dmcontrol);
	for (size_t i = 0; i < 256; ++i)
		if (riscv_is_halted(target))
			break;

	if (!riscv_is_halted(target)) {
		uint32_t dmstatus = dmi_read(target, DMI_DMSTATUS);
		dmcontrol = dmi_read(target, DMI_DMCONTROL);

		LOG_ERROR("unable to halt hart %d", r->current_hartid);
		LOG_ERROR("  dmcontrol=0x%08x", dmcontrol);
		LOG_ERROR("  dmstatus =0x%08x", dmstatus);
		abort();
	}

	dmcontrol = set_field(dmcontrol, DMI_DMCONTROL_HALTREQ, 0);
	dmi_write(target, DMI_DMCONTROL, dmcontrol);
}

static void riscv013_resume_current_hart(struct target *target)
{
	return riscv013_step_or_resume_current_hart(target, false);
}

static void riscv013_step_current_hart(struct target *target)
{
	return riscv013_step_or_resume_current_hart(target, true);
}

static void riscv013_on_resume(struct target *target)
{
	return riscv013_on_step_or_resume(target, false);
}

static void riscv013_on_step(struct target *target)
{
	return riscv013_on_step_or_resume(target, true);
}

static void riscv013_on_halt(struct target *target)
{
}

static bool riscv013_is_halted(struct target *target)
{
	uint32_t dmstatus = dmi_read(target, DMI_DMSTATUS);
	if (get_field(dmstatus, DMI_DMSTATUS_ANYUNAVAIL))
		LOG_ERROR("hart %d is unavailiable", riscv_current_hartid(target));
	if (get_field(dmstatus, DMI_DMSTATUS_ANYNONEXISTENT))
		LOG_ERROR("hart %d doesn't exist", riscv_current_hartid(target));
	return get_field(dmstatus, DMI_DMSTATUS_ALLHALTED);
}

static enum riscv_halt_reason riscv013_halt_reason(struct target *target)
{
	uint64_t dcsr = riscv_get_register(target, GDB_REGNO_DCSR);
	switch (get_field(dcsr, CSR_DCSR_CAUSE)) {
	case CSR_DCSR_CAUSE_SWBP:
	case CSR_DCSR_CAUSE_TRIGGER:
		return RISCV_HALT_BREAKPOINT;
	case CSR_DCSR_CAUSE_STEP:
		return RISCV_HALT_SINGLESTEP;
	case CSR_DCSR_CAUSE_DEBUGINT:
	case CSR_DCSR_CAUSE_HALT:
		return RISCV_HALT_INTERRUPT;
	}

	LOG_ERROR("Unknown DCSR cause field: %x", (int)get_field(dcsr, CSR_DCSR_CAUSE));
	LOG_ERROR("  dcsr=0x%016lx", (long)dcsr);
	abort();
}

void riscv013_debug_buffer_enter(struct target *target, struct riscv_program *program)
{
}

void riscv013_debug_buffer_leave(struct target *target, struct riscv_program *program)
{
}

void riscv013_write_debug_buffer(struct target *target, int index, riscv_insn_t data)
{
	if (index >= riscv013_progbuf_size(target))
		return dmi_write(target, DMI_DATA0 + index - riscv013_progbuf_size(target), data);
	return dmi_write(target, DMI_PROGBUF0 + index, data);
}

riscv_insn_t riscv013_read_debug_buffer(struct target *target, int index)
{
	if (index >= riscv013_progbuf_size(target))
		return dmi_read(target, DMI_DATA0 + index - riscv013_progbuf_size(target));
	return dmi_read(target, DMI_PROGBUF0 + index);
}

void riscv013_execute_debug_buffer(struct target *target)
{
	riscv013_clear_abstract_error(target);

	uint32_t run_program = 0;
	run_program = set_field(run_program, AC_ACCESS_REGISTER_SIZE, 2);
	run_program = set_field(run_program, AC_ACCESS_REGISTER_POSTEXEC, 1);
	run_program = set_field(run_program, AC_ACCESS_REGISTER_TRANSFER, 0);
	run_program = set_field(run_program, AC_ACCESS_REGISTER_REGNO, 0x1000);
	dmi_write(target, DMI_COMMAND, run_program);

	{
		uint32_t dmstatus = 0;
		wait_for_idle(target, &dmstatus);
	}

	uint32_t cs = dmi_read(target, DMI_ABSTRACTCS);
	if (get_field(cs, DMI_ABSTRACTCS_CMDERR) != 0) {
		LOG_ERROR("unable to execute program: (abstractcs=0x%08x)", cs);
		dmi_read(target, DMI_DMSTATUS);
	}
}

void riscv013_fill_dmi_write_u64(struct target *target, char *buf, int a, uint64_t d)
{
        RISCV013_INFO(info);
        buf_set_u64((unsigned char *)buf, DTM_DMI_OP_OFFSET, DTM_DMI_OP_LENGTH, DMI_OP_WRITE);
        buf_set_u64((unsigned char *)buf, DTM_DMI_DATA_OFFSET, DTM_DMI_DATA_LENGTH, d);
        buf_set_u64((unsigned char *)buf, DTM_DMI_ADDRESS_OFFSET, info->abits, a);
}

void riscv013_fill_dmi_nop_u64(struct target *target, char *buf)
{
        RISCV013_INFO(info);
        buf_set_u64((unsigned char *)buf, DTM_DMI_OP_OFFSET, DTM_DMI_OP_LENGTH, DMI_OP_NOP);
        buf_set_u64((unsigned char *)buf, DTM_DMI_DATA_OFFSET, DTM_DMI_DATA_LENGTH, 0);
        buf_set_u64((unsigned char *)buf, DTM_DMI_ADDRESS_OFFSET, info->abits, 0);
}

int riscv013_dmi_write_u64_bits(struct target *target)
{
	RISCV013_INFO(info);
	return info->abits + DTM_DMI_DATA_LENGTH + DTM_DMI_OP_LENGTH;
}

/* Helper Functions. */
static void riscv013_on_step_or_resume(struct target *target, bool step)
{
	struct riscv_program program;
	riscv_program_init(&program, target);
	riscv_program_fence_i(&program);
	if (riscv_program_exec(&program, target) != ERROR_OK)
		LOG_ERROR("Unable to execute fence.i");

	/* We want to twiddle some bits in the debug CSR so debugging works. */
	uint64_t dcsr = riscv_get_register(target, GDB_REGNO_DCSR);
	dcsr = set_field(dcsr, CSR_DCSR_STEP, step);
	dcsr = set_field(dcsr, CSR_DCSR_EBREAKM, 1);
	dcsr = set_field(dcsr, CSR_DCSR_EBREAKH, 1);
	dcsr = set_field(dcsr, CSR_DCSR_EBREAKS, 1);
	dcsr = set_field(dcsr, CSR_DCSR_EBREAKU, 1);
	riscv_set_register(target, GDB_REGNO_DCSR, dcsr);
}

static void riscv013_step_or_resume_current_hart(struct target *target, bool step)
{
	RISCV_INFO(r);
	LOG_DEBUG("resuming hart %d (for step?=%d)", r->current_hartid, step);
	assert(riscv_is_halted(target));

	struct riscv_program program;
	riscv_program_init(&program, target);
	riscv_program_fence_i(&program);
	if (riscv_program_exec(&program, target) != ERROR_OK)
		abort();

	/* Issue the halt command, and then wait for the current hart to halt. */
	uint32_t dmcontrol = dmi_read(target, DMI_DMCONTROL);
	dmcontrol = set_field(dmcontrol, DMI_DMCONTROL_RESUMEREQ, 1);
	dmi_write(target, DMI_DMCONTROL, dmcontrol);

	for (size_t i = 0; i < 256; ++i) {
		usleep(10);
		uint32_t dmstatus = dmi_read(target, DMI_DMSTATUS);
		if (get_field(dmstatus, DMI_DMSTATUS_ALLRESUMEACK) == 0)
			continue;
		if (step && get_field(dmstatus, DMI_DMSTATUS_ALLHALTED) == 0)
			continue;

		dmcontrol = set_field(dmcontrol, DMI_DMCONTROL_RESUMEREQ, 0);
		dmi_write(target, DMI_DMCONTROL, dmcontrol);
		return;
	}

	uint32_t dmstatus = dmi_read(target, DMI_DMSTATUS);
	dmcontrol = dmi_read(target, DMI_DMCONTROL);
	LOG_ERROR("unable to resume hart %d", r->current_hartid);
	LOG_ERROR("  dmcontrol=0x%08x", dmcontrol);
	LOG_ERROR("  dmstatus =0x%08x", dmstatus);

	if (step) {
		LOG_ERROR("  was stepping, halting");
		riscv013_halt_current_hart(target);
		return;
	}

	abort();
}

riscv_addr_t riscv013_progbuf_addr(struct target *target)
{
	RISCV013_INFO(info);
	assert(info->progbuf_addr != -1);
	return info->progbuf_addr;
}

riscv_addr_t riscv013_progbuf_size(struct target *target)
{
	RISCV013_INFO(info);
	if (info->progbuf_size == -1) {
		uint32_t acs = dmi_read(target, DMI_ABSTRACTCS);
		info->progbuf_size = get_field(acs, DMI_ABSTRACTCS_PROGSIZE);
	}
	return info->progbuf_size;
}

riscv_addr_t riscv013_data_size(struct target *target)
{
	RISCV013_INFO(info);
	if (info->data_size == -1) {
		uint32_t acs = dmi_read(target, DMI_HARTINFO);
		info->data_size = get_field(acs, DMI_HARTINFO_DATASIZE);
	}
	return info->data_size;
}

riscv_addr_t riscv013_data_addr(struct target *target)
{
	RISCV013_INFO(info);
	if (info->data_addr == -1) {
		uint32_t acs = dmi_read(target, DMI_HARTINFO);
		info->data_addr = get_field(acs, DMI_HARTINFO_DATAACCESS) ? get_field(acs, DMI_HARTINFO_DATAADDR) : 0;
	}
	return info->data_addr;
}

void riscv013_set_autoexec(struct target *target, int offset, bool enabled)
{
	if (offset >= riscv013_progbuf_size(target)) {
		LOG_DEBUG("setting bit %d in AUTOEXECDATA to %d", offset, enabled);
		uint32_t aa = dmi_read(target, DMI_ABSTRACTAUTO);
		uint32_t aa_aed = get_field(aa, DMI_ABSTRACTAUTO_AUTOEXECDATA);
		aa_aed &= ~(1 << (offset - riscv013_progbuf_size(target)));
		aa_aed |= (enabled << (offset - riscv013_progbuf_size(target)));
		aa = set_field(aa, DMI_ABSTRACTAUTO_AUTOEXECDATA, aa_aed);
		dmi_write(target, DMI_ABSTRACTAUTO, aa);
	} else {
		LOG_DEBUG("setting bit %d in AUTOEXECPROGBUF to %d", offset, enabled);
		uint32_t aa = dmi_read(target, DMI_ABSTRACTAUTO);
		uint32_t aa_aed = get_field(aa, DMI_ABSTRACTAUTO_AUTOEXECPROGBUF);
		aa_aed &= ~(1 << offset);
		aa_aed |= (enabled << offset);
		aa = set_field(aa, DMI_ABSTRACTAUTO_AUTOEXECPROGBUF, aa_aed);
		dmi_write(target, DMI_ABSTRACTAUTO, aa);
	}
}

int riscv013_debug_buffer_register(struct target *target, riscv_addr_t addr)
{
	if (addr >= riscv013_data_addr(target))
		return DMI_DATA0 + (addr - riscv013_data_addr(target)) / 4;
	else
		return DMI_PROGBUF0 + (addr - riscv013_progbuf_addr(target)) / 4;
}

void riscv013_clear_abstract_error(struct target *target)
{
	uint32_t acs = dmi_read(target, DMI_ABSTRACTCS);
	dmi_write(target, DMI_ABSTRACTCS, acs);
}<|MERGE_RESOLUTION|>--- conflicted
+++ resolved
@@ -1157,12 +1157,43 @@
 
 static int assert_reset(struct target *target)
 {
-	return ERROR_FAIL;
+  select_dmi(target);
+  uint32_t control = DMI_DMCONTROL_DMACTIVE | DMI_DMCONTROL_NDMRESET;
+  if (target->reset_halt) {
+    LOG_DEBUG("TARGET RESET HALT SET, Requesting halt during reset.\n");
+    control |= DMI_DMCONTROL_HALTREQ;
+  }
+    
+  dmi_write(target, DMI_DMCONTROL,
+	    control);
+
+  if (!target->reset_halt) {
+    LOG_DEBUG("TARGET RESET HALT NOT SET, Requesting resume during reset.\n");
+    control = DMI_DMCONTROL_DMACTIVE | DMI_DMCONTROL_RESUMEREQ;
+    dmi_write(target, DMI_DMCONTROL, control);
+  }
+    
+  return ERROR_OK;
 }
 
 static int deassert_reset(struct target *target)
 {
-	return ERROR_FAIL;
+  select_dmi(target);
+
+  // Note that we don't need to keep asserting
+  // haltreq since we already set it in assert_reset.
+  dmi_write(target, DMI_DMCONTROL, DMI_DMCONTROL_DMACTIVE);
+  
+  if (target->reset_halt) {
+    LOG_DEBUG("TARGET RESET HALT SET, waiting for hart to be halted.\n");
+    while (get_field(dmi_read(target, DMI_DMSTATUS), DMI_DMSTATUS_ALLHALTED) == 0) {
+    }
+  } else {
+    LOG_DEBUG("TARGET RESET HALT NOT SET, waiting for hart to be running.\n");
+    while (get_field(dmi_read(target, DMI_DMSTATUS), DMI_DMSTATUS_ALLRUNNING) == 0) {
+    }
+  }
+  return ERROR_OK;
 }
 
 static int read_memory(struct target *target, uint32_t address,
@@ -1352,7 +1383,6 @@
 		return ERROR_FAIL;
 	}
 
-<<<<<<< HEAD
 	{
 		uint32_t acs = dmi_read(target, DMI_ABSTRACTCS);
 		if (get_field(acs, DMI_ABSTRACTCS_CMDERR) != CMDERR_NONE) {
@@ -1365,50 +1395,6 @@
 	 * DMI registers directly. */
 	int d_data = (r_data - riscv_debug_buffer_addr(target)) / 4;
 	int d_addr = (r_addr - riscv_debug_buffer_addr(target)) / 4;
-=======
-static int assert_reset(struct target *target)
-{
-  select_dmi(target);
-  uint32_t control = DMI_DMCONTROL_DMACTIVE | DMI_DMCONTROL_NDMRESET;
-  if (target->reset_halt) {
-    LOG_DEBUG("TARGET RESET HALT SET, Requesting halt during reset.\n");
-    control |= DMI_DMCONTROL_HALTREQ;
-  }
-    
-  dmi_write(target, DMI_DMCONTROL,
-	    control);
-
-  if (!target->reset_halt) {
-    LOG_DEBUG("TARGET RESET HALT NOT SET, Requesting resume during reset.\n");
-    control = DMI_DMCONTROL_DMACTIVE | DMI_DMCONTROL_RESUMEREQ;
-    dmi_write(target, DMI_DMCONTROL, control);
-  }
-    
-  return ERROR_OK;
-}
-
-static int deassert_reset(struct target *target)
-{
-  select_dmi(target);
-
-  // Note that we don't need to keep asserting
-  // haltreq since we already set it in assert_reset.
-  dmi_write(target, DMI_DMCONTROL, DMI_DMCONTROL_DMACTIVE);
-  
-  if (target->reset_halt) {
-    LOG_DEBUG("TARGET RESET HALT SET, waiting for hart to be halted.\n");
-    while (get_field(dmi_read(target, DMI_DMSTATUS), DMI_DMSTATUS_ALLHALTED) == 0) {
-    }
-    // This is necessary to re-read all the registers.
-    handle_halt(target, true);
-  } else {
-    LOG_DEBUG("TARGET RESET HALT NOT SET, waiting for hart to be running.\n");
-    while (get_field(dmi_read(target, DMI_DMSTATUS), DMI_DMSTATUS_ALLRUNNING) == 0) {
-    }
-  }
-  return ERROR_OK;
-}
->>>>>>> 3dc06638
 
 	riscv013_set_autoexec(target, d_data, 1);
 
