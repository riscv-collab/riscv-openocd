--- conflicted
+++ resolved
@@ -2297,11 +2297,7 @@
 	generic_info->hart_count = &riscv013_hart_count;
 	generic_info->data_bits = &riscv013_data_bits;
 	generic_info->print_info = &riscv013_print_info;
-<<<<<<< HEAD
-	if (generic_info->version_specific == NULL) {
-=======
 	if (!generic_info->version_specific) {
->>>>>>> 8b740af1
 		generic_info->version_specific = calloc(1, sizeof(riscv013_info_t));
 		if (!generic_info->version_specific)
 			return ERROR_FAIL;
