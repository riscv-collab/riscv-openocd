/*
 * Support for RISC-V, debug version 0.13, which is currently (2/4/17) the
 * latest draft.
 */

#include <assert.h>
#include <stdlib.h>
#include <time.h>

#ifdef HAVE_CONFIG_H
#include "config.h"
#endif

#include "helper/types.h"
#include "target/target.h"
#include "target/algorithm.h"
#include "target/target_type.h"
#include "log.h"
#include "jtag/jtag.h"
#include "target/register.h"
#include "target/breakpoints.h"
#include "helper/time_support.h"
#include "riscv.h"
#include "debug_defines.h"
#include "rtos/rtos.h"
#include "program.h"
#include "asm.h"
#include "batch.h"

#define DMI_DATA1 (DMI_DATA0 + 1)

static void riscv013_on_step_or_resume(struct target *target, bool step);
static void riscv013_step_or_resume_current_hart(struct target *target, bool step);
static riscv_addr_t riscv013_progbuf_addr(struct target *target);
static riscv_addr_t riscv013_progbuf_size(struct target *target);
static riscv_addr_t riscv013_data_size(struct target *target);
static riscv_addr_t riscv013_data_addr(struct target *target);
static void riscv013_set_autoexec(struct target *target, int offset, bool enabled);
static int riscv013_debug_buffer_register(struct target *target, riscv_addr_t addr);
static void riscv013_clear_abstract_error(struct target *target);

/* Implementations of the functions in riscv_info_t. */
static riscv_reg_t riscv013_get_register(struct target *target, int hartid, int regid);
static void riscv013_set_register(struct target *target, int hartid, int regid, uint64_t value);
static void riscv013_select_current_hart(struct target *target);
static void riscv013_halt_current_hart(struct target *target);
static void riscv013_resume_current_hart(struct target *target);
static void riscv013_step_current_hart(struct target *target);
static void riscv013_on_halt(struct target *target);
static void riscv013_on_step(struct target *target);
static void riscv013_on_resume(struct target *target);
static bool riscv013_is_halted(struct target *target);
static enum riscv_halt_reason riscv013_halt_reason(struct target *target);
static void riscv013_debug_buffer_enter(struct target *target, struct riscv_program *p);
static void riscv013_debug_buffer_leave(struct target *target, struct riscv_program *p);
static void riscv013_write_debug_buffer(struct target *target, int i, riscv_insn_t d);
static riscv_insn_t riscv013_read_debug_buffer(struct target *target, int i);
static int riscv013_execute_debug_buffer(struct target *target);
static void riscv013_fill_dmi_write_u64(struct target *target, char *buf, int a, uint64_t d);
static void riscv013_fill_dmi_read_u64(struct target *target, char *buf, int a);
static int riscv013_dmi_write_u64_bits(struct target *target);
static void riscv013_fill_dmi_nop_u64(struct target *target, char *buf);
static void riscv013_reset_current_hart(struct target *target);

/**
 * Since almost everything can be accomplish by scanning the dbus register, all
 * functions here assume dbus is already selected. The exception are functions
 * called directly by OpenOCD, which can't assume anything about what's
 * currently in IR. They should set IR to dbus explicitly.
 */

#define get_field(reg, mask) (((reg) & (mask)) / ((mask) & ~((mask) << 1)))
#define set_field(reg, mask, val) (((reg) & ~(mask)) | (((val) * ((mask) & ~((mask) << 1))) & (mask)))

#define DIM(x)		(sizeof(x)/sizeof(*x))

#define CSR_DCSR_CAUSE_SWBP		1
#define CSR_DCSR_CAUSE_TRIGGER	2
#define CSR_DCSR_CAUSE_DEBUGINT	3
#define CSR_DCSR_CAUSE_STEP		4
#define CSR_DCSR_CAUSE_HALT		5

#define RISCV013_INFO(r) riscv013_info_t *r = get_info(target)

/*** JTAG registers. ***/

typedef enum {
	DMI_OP_NOP = 0,
	DMI_OP_READ = 1,
	DMI_OP_WRITE = 2
} dmi_op_t;
typedef enum {
	DMI_STATUS_SUCCESS = 0,
	DMI_STATUS_FAILED = 2,
	DMI_STATUS_BUSY = 3
} dmi_status_t;

typedef enum {
	RE_OK,
	RE_FAIL,
	RE_AGAIN
} riscv_error_t;

typedef enum slot {
	SLOT0,
	SLOT1,
	SLOT_LAST,
} slot_t;

/*** Debug Bus registers. ***/

#define CMDERR_NONE				0
#define CMDERR_BUSY				1
#define CMDERR_NOT_SUPPORTED	2
#define CMDERR_EXCEPTION		3
#define CMDERR_HALT_RESUME		4
#define CMDERR_OTHER			7

/*** Info about the core being debugged. ***/

#define WALL_CLOCK_TIMEOUT		2

#define MAX_HWBPS			16

struct trigger {
	uint64_t address;
	uint32_t length;
	uint64_t mask;
	uint64_t value;
	bool read, write, execute;
	int unique_id;
};

struct memory_cache_line {
	uint32_t data;
	bool valid;
	bool dirty;
};

typedef struct {
	/* Number of address bits in the dbus register. */
	unsigned abits;
	/* Number of abstract command data registers. */
	unsigned datacount;
	/* Number of words in the Program Buffer. */
	unsigned progsize;
	/* Number of Program Buffer registers. */
	/* Number of words in Debug RAM. */
	uint64_t misa;
	uint64_t tselect;
	bool tselect_dirty;
	/* The value that mstatus actually has on the target right now. This is not
	 * the value we present to the user. That one may be stored in the
	 * reg_cache. */
	uint64_t mstatus_actual;

	/* Single buffer that contains all register names, instead of calling
	 * malloc for each register. Needs to be freed when reg_list is freed. */
	char *reg_names;
	/* Single buffer that contains all register values. */
	void *reg_values;

	// For each physical trigger, contains -1 if the hwbp is available, or the
	// unique_id of the breakpoint/watchpoint that is using it.
	int trigger_unique_id[MAX_HWBPS];

	// Number of run-test/idle cycles the target requests we do after each dbus
	// access.
	unsigned int dtmcontrol_idle;

	// This value is incremented every time a dbus access comes back as "busy".
	// It's used to determine how many run-test/idle cycles to feed the target
	// in between accesses.
	unsigned int dmi_busy_delay;

	// This value is increased every time we tried to execute two commands
	// consecutively, and the second one failed because the previous hadn't
	// completed yet.  It's used to add extra run-test/idle cycles after
	// starting a command, so we don't have to waste time checking for busy to
	// go low.
	unsigned int ac_busy_delay;

	bool need_strict_step;

	// Some memoized values
	int progbuf_size, progbuf_addr, data_addr, data_size;
} riscv013_info_t;

static void dump_field(const struct scan_field *field)
{
	static const char *op_string[] = {"-", "r", "w", "?"};
	static const char *status_string[] = {"+", "?", "F", "b"};

	if (debug_level < LOG_LVL_DEBUG)
		return;

	uint64_t out = buf_get_u64(field->out_value, 0, field->num_bits);
	unsigned int out_op = get_field(out, DTM_DMI_OP);
	unsigned int out_data = get_field(out, DTM_DMI_DATA);
	unsigned int out_address = out >> DTM_DMI_ADDRESS_OFFSET;

        uint64_t in = buf_get_u64(field->in_value, 0, field->num_bits);
        unsigned int in_op = get_field(in, DTM_DMI_OP);
        unsigned int in_data = get_field(in, DTM_DMI_DATA);
        unsigned int in_address = in >> DTM_DMI_ADDRESS_OFFSET;

        log_printf_lf(LOG_LVL_DEBUG,
                      __FILE__, __LINE__, "scan",
                      "%db %s %08x @%02x -> %s %08x @%02x",
                      field->num_bits,
                      op_string[out_op], out_data, out_address,
                      status_string[in_op], in_data, in_address);

}

static riscv013_info_t *get_info(const struct target *target)
{
	riscv_info_t *info = (riscv_info_t *) target->arch_info;
	return (riscv013_info_t *) info->version_specific;
}

/*** Necessary prototypes. ***/

static int register_get(struct reg *reg);

/*** Utility functions. ***/

bool supports_extension(struct target *target, char letter)
{
	riscv013_info_t *info = get_info(target);
	unsigned num;
	if (letter >= 'a' && letter <= 'z') {
		num = letter - 'a';
	} else if (letter >= 'A' && letter <= 'Z') {
		num = letter - 'A';
	} else {
		return false;
	}
	return info->misa & (1 << num);
}

static void select_dmi(struct target *target)
{
	static uint8_t ir_dmi[1] = {DTM_DMI};
	struct scan_field field = {
		.num_bits = target->tap->ir_length,
		.out_value = ir_dmi,
		.in_value = NULL,
		.check_value = NULL,
		.check_mask = NULL
	};

	jtag_add_ir_scan(target->tap, &field, TAP_IDLE);
}

static uint32_t dtmcontrol_scan(struct target *target, uint32_t out)
{
	struct scan_field field;
	uint8_t in_value[4];
	uint8_t out_value[4];

	buf_set_u32(out_value, 0, 32, out);

	jtag_add_ir_scan(target->tap, &select_dtmcontrol, TAP_IDLE);

	field.num_bits = 32;
	field.out_value = out_value;
	field.in_value = in_value;
	jtag_add_dr_scan(target->tap, 1, &field, TAP_IDLE);

	/* Always return to dmi. */
	select_dmi(target);

	int retval = jtag_execute_queue();
	if (retval != ERROR_OK) {
		LOG_ERROR("failed jtag scan: %d", retval);
		return retval;
	}

	uint32_t in = buf_get_u32(field.in_value, 0, 32);
	LOG_DEBUG("DTMCS: 0x%x -> 0x%x", out, in);

	return in;
}

static void increase_dmi_busy_delay(struct target *target)
{
	riscv013_info_t *info = get_info(target);
	info->dmi_busy_delay += info->dmi_busy_delay / 10 + 1;
	LOG_INFO("dtmcontrol_idle=%d, dmi_busy_delay=%d, ac_busy_delay=%d",
			info->dtmcontrol_idle, info->dmi_busy_delay,
			info->ac_busy_delay);

	dtmcontrol_scan(target, DTM_DTMCS_DMIRESET);
}

static void increase_ac_busy_delay(struct target *target)
{
	riscv013_info_t *info = get_info(target);
	info->ac_busy_delay += info->ac_busy_delay / 10 + 1;
	LOG_INFO("dtmcontrol_idle=%d, dmi_busy_delay=%d, ac_busy_delay=%d",
			info->dtmcontrol_idle, info->dmi_busy_delay,
			info->ac_busy_delay);

	dtmcontrol_scan(target, DTM_DTMCS_DMIRESET);
}

/**
 * exec: If this is set, assume the scan results in an execution, so more
 * run-test/idle cycles may be required.
 */
static dmi_status_t dmi_scan(struct target *target, uint16_t *address_in,
		uint64_t *data_in, dmi_op_t op, uint16_t address_out, uint64_t data_out,
		bool exec)
{
	riscv013_info_t *info = get_info(target);
	uint8_t in[8] = {0};
	uint8_t out[8];
	struct scan_field field = {
		.num_bits = info->abits + DTM_DMI_OP_LENGTH + DTM_DMI_DATA_LENGTH,
		.out_value = out,
                .in_value = in
	};

	assert(info->abits != 0);

	buf_set_u64(out, DTM_DMI_OP_OFFSET, DTM_DMI_OP_LENGTH, op);
	buf_set_u64(out, DTM_DMI_DATA_OFFSET, DTM_DMI_DATA_LENGTH, data_out);
	buf_set_u64(out, DTM_DMI_ADDRESS_OFFSET, info->abits, address_out);

	/* Assume dbus is already selected. */
	jtag_add_dr_scan(target->tap, 1, &field, TAP_IDLE);

	int idle_count = info->dmi_busy_delay;
	if (exec)
		idle_count += info->ac_busy_delay;

	if (idle_count) {
		jtag_add_runtest(idle_count, TAP_IDLE);
	}

	int retval = jtag_execute_queue();
	if (retval != ERROR_OK) {
		LOG_ERROR("dmi_scan failed jtag scan");
		return DMI_STATUS_FAILED;
	}

	if (data_in) {
		*data_in = buf_get_u64(in, DTM_DMI_DATA_OFFSET, DTM_DMI_DATA_LENGTH);
	}

	if (address_in) {
		*address_in = buf_get_u32(in, DTM_DMI_ADDRESS_OFFSET, info->abits);
	}

	dump_field(&field);

	return buf_get_u32(in, DTM_DMI_OP_OFFSET, DTM_DMI_OP_LENGTH);
}

static uint64_t dmi_read(struct target *target, uint16_t address)
{
	select_dmi(target);

	uint64_t value = -1;
	dmi_status_t status;
	uint16_t address_in;

	unsigned i = 0;

	// This first loop ensures that the read request was actually sent
	// to the target. Note that if for some reason this stays busy,
	// it is actually due to the Previous dmi_read or dmi_write.
	for (i = 0; i < 256; i++) {
		status = dmi_scan(target, NULL, NULL, DMI_OP_READ, address, 0,
				  false);
		if (status == DMI_STATUS_BUSY) {
			increase_dmi_busy_delay(target);
		} else if (status == DMI_STATUS_SUCCESS) {
			break;
		} else {
			LOG_ERROR("failed read from 0x%x, status=%d", address, status);
			break;
		}
	}

<<<<<<< HEAD
        if (status != DMI_STATUS_SUCCESS) {
                LOG_ERROR("Failed read from 0x%x, status=%d\n",
                                address, status);
                abort();
        }
=======
	if (status != DMI_STATUS_SUCCESS) {
		LOG_ERROR("Failed read from 0x%x; value=0x%" PRIx64 ", status=%d",
				address, value, status);
		abort();
	}
>>>>>>> 7af58e62

	// This second loop ensures that we got the read
	// data back. Note that NOP can result in a 'busy' result as well, but
	// that would be noticed on the next DMI access we do.
	for (i = 0; i < 256; i++) {
		status = dmi_scan(target, &address_in, &value, DMI_OP_NOP, address, 0,
				false);
		if (status == DMI_STATUS_BUSY) {
			increase_dmi_busy_delay(target);
		} else if (status == DMI_STATUS_SUCCESS) {
			break;
		} else {
			LOG_ERROR("failed read (NOP) at 0x%x, status=%d\n", address, status);
			break;
		}
	}

	if (status != DMI_STATUS_SUCCESS) {
		LOG_ERROR("Failed read (NOP) from 0x%x; value=0x%" PRIx64 ", status=%d",
				address, value, status);
		abort();
	}

	return value;
}

static void dmi_write(struct target *target, uint16_t address, uint64_t value)
{
	select_dmi(target);
	dmi_status_t status = DMI_STATUS_BUSY;
	unsigned i = 0;

         // The first loop ensures that we successfully sent the write request.
        for (i = 0; i < 256; i++) {
           status = dmi_scan(target, NULL, NULL, DMI_OP_WRITE, address, value,
                             address == DMI_COMMAND);
           if (status == DMI_STATUS_BUSY) {
             increase_dmi_busy_delay(target);
           } else if (status == DMI_STATUS_SUCCESS) {
             break;
           } else {
             LOG_ERROR("failed write to 0x%x, status=%d\n", address, status);
             break;
           }
        }

         if (status != DMI_STATUS_SUCCESS) {
           LOG_ERROR("Failed write to 0x%x;, status=%d\n",
                     address, status);
           abort();
        }

         // The second loop isn't strictly necessary, but would ensure that
         // the write is complete/ has no non-busy errors before returning from this function.
         for (i = 0; i < 256; i++) {
           status = dmi_scan(target, NULL, NULL, DMI_OP_NOP, address, 0,
                             false);
           if (status == DMI_STATUS_BUSY) {
             increase_dmi_busy_delay(target);
           } else if (status == DMI_STATUS_SUCCESS) {
             break;
           } else {
             LOG_ERROR("failed write (NOP) at 0x%x, status=%d\n", address, status);
             break;
           }
	}
	if (status != DMI_STATUS_SUCCESS) {
		LOG_ERROR("failed to write (NOP) 0x%" PRIx64 " to 0x%x; status=%d\n", value, address, status);
		abort();
	}
}

uint32_t abstract_register_size(unsigned width)
{
	switch (width) {
		case 32:
			return set_field(0, AC_ACCESS_REGISTER_SIZE, 2);
		case 64:
			return set_field(0, AC_ACCESS_REGISTER_SIZE, 3);
			break;
		case 128:
			return set_field(0, AC_ACCESS_REGISTER_SIZE, 4);
			break;
		default:
			LOG_ERROR("Unsupported register width: %d", width);
			return 0;
	}
}

static int wait_for_idle(struct target *target, uint32_t *abstractcs)
{
	time_t start = time(NULL);
	while (1) {
		*abstractcs = dmi_read(target, DMI_ABSTRACTCS);

		if (get_field(*abstractcs, DMI_ABSTRACTCS_BUSY) == 0) {
			return ERROR_OK;
		}

		if (time(NULL) - start > WALL_CLOCK_TIMEOUT) {
			if (get_field(*abstractcs, DMI_ABSTRACTCS_CMDERR) != CMDERR_NONE) {
				const char *errors[8] = {
					"none",
					"busy",
					"not supported",
					"exception",
					"halt/resume",
					"reserved",
					"reserved",
					"other" };

				LOG_ERROR("Abstract command ended in error '%s' (abstractcs=0x%x)",
						errors[get_field(*abstractcs, DMI_ABSTRACTCS_CMDERR)],
						*abstractcs);
			}

			LOG_ERROR("Timed out waiting for busy to go low. (abstractcs=0x%x)",
					*abstractcs);
			return ERROR_FAIL;
		}
	}
}

static int register_read_direct(struct target *target, uint64_t *value, uint32_t number);

static int register_write_direct(struct target *target, unsigned number,
		uint64_t value)
{
	struct riscv_program program;
	riscv_program_init(&program, target);

	riscv_addr_t input = riscv_program_alloc_d(&program);
	riscv_program_write_ram(&program, input + 4, value >> 32);
	riscv_program_write_ram(&program, input, value);

	assert(GDB_REGNO_XPR0 == 0);
	if (number <= GDB_REGNO_XPR31) {
		riscv_program_lx(&program, number, input);
	} else if (number >= GDB_REGNO_FPR0 && number <= GDB_REGNO_FPR31) {
		riscv_program_fld(&program, number, input);
	} else if (number >= GDB_REGNO_CSR0 && number <= GDB_REGNO_CSR4095) {
		enum gdb_regno temp = riscv_program_gettemp(&program);
		riscv_program_lx(&program, temp, input);
		riscv_program_csrw(&program, temp, number);
	} else {
		LOG_ERROR("Unsupported register (enum gdb_regno)(%d)", number);
		abort();
	}

	int exec_out = riscv_program_exec(&program, target);
	if (exec_out != ERROR_OK) {
		LOG_ERROR("Unable to execute program");
		return exec_out;
	}

	return ERROR_OK;
}

/** Actually read registers from the target right now. */
static int register_read_direct(struct target *target, uint64_t *value, uint32_t number)
{
	struct riscv_program program;
	riscv_program_init(&program, target);
	riscv_addr_t output = riscv_program_alloc_d(&program);
	riscv_program_write_ram(&program, output + 4, 0);
	riscv_program_write_ram(&program, output, 0);

	assert(GDB_REGNO_XPR0 == 0);
	if (number <= GDB_REGNO_XPR31) {
		riscv_program_sx(&program, number, output);
	} else if (number >= GDB_REGNO_FPR0 && number <= GDB_REGNO_FPR31) {
		riscv_program_fsd(&program, number, output);
	} else if (number >= GDB_REGNO_CSR0 && number <= GDB_REGNO_CSR4095) {
		LOG_DEBUG("reading CSR index=0x%03x", number - GDB_REGNO_CSR0);
		enum gdb_regno temp = riscv_program_gettemp(&program);
		riscv_program_csrr(&program, temp, number);
		riscv_program_sx(&program, temp, output);
	} else {
		LOG_ERROR("Unsupported register (enum gdb_regno)(%d)", number);
		abort();
	}

	int exec_out = riscv_program_exec(&program, target);
	if (exec_out != ERROR_OK) {
		LOG_ERROR("Unable to execute program");
		return exec_out;
	}

	*value = 0;
	*value |= ((uint64_t)(riscv_program_read_ram(&program, output + 4))) << 32;
	*value |= riscv_program_read_ram(&program, output);
	LOG_DEBUG("register 0x%x = 0x%" PRIx64, number, *value);
	return ERROR_OK;
}

static int maybe_read_tselect(struct target *target)
{
	riscv013_info_t *info = get_info(target);

	if (info->tselect_dirty) {
		int result = register_read_direct(target, &info->tselect, GDB_REGNO_TSELECT);
		if (result != ERROR_OK)
			return result;
		info->tselect_dirty = false;
	}

	return ERROR_OK;
}

/*** OpenOCD target functions. ***/

static int register_get(struct reg *reg)
{
	struct target *target = (struct target *) reg->arch_info;
	uint64_t value = riscv_get_register(target, reg->number);
	buf_set_u64(reg->value, 0, 64, value);
	return ERROR_OK;
}

static int register_write(struct target *target, unsigned int number,
		uint64_t value)
{
	riscv_set_register(target, number, value);
	return ERROR_OK;
}

static int register_set(struct reg *reg, uint8_t *buf)
{
	struct target *target = (struct target *) reg->arch_info;

	uint64_t value = buf_get_u64(buf, 0, riscv_xlen(target));

	LOG_DEBUG("write 0x%" PRIx64 " to %s", value, reg->name);
	struct reg *r = &target->reg_cache->reg_list[reg->number];
	r->valid = true;
	memcpy(r->value, buf, (r->size + 7) / 8);

	return register_write(target, reg->number, value);
}

static struct reg_arch_type riscv_reg_arch_type = {
	.get = register_get,
	.set = register_set
};

static int init_target(struct command_context *cmd_ctx,
		struct target *target)
{
	LOG_DEBUG("init");
	riscv_info_t *generic_info = (riscv_info_t *) target->arch_info;

	riscv_info_init(generic_info);
	generic_info->get_register = &riscv013_get_register;
	generic_info->set_register = &riscv013_set_register;
	generic_info->select_current_hart = &riscv013_select_current_hart;
	generic_info->is_halted = &riscv013_is_halted;
	generic_info->halt_current_hart = &riscv013_halt_current_hart;
	generic_info->resume_current_hart = &riscv013_resume_current_hart;
	generic_info->step_current_hart = &riscv013_step_current_hart;
	generic_info->on_halt = &riscv013_on_halt;
	generic_info->on_resume = &riscv013_on_resume;
	generic_info->on_step = &riscv013_on_step;
	generic_info->halt_reason = &riscv013_halt_reason;
	generic_info->debug_buffer_enter = &riscv013_debug_buffer_enter;
	generic_info->debug_buffer_leave = &riscv013_debug_buffer_leave;
	generic_info->read_debug_buffer = &riscv013_read_debug_buffer;
	generic_info->write_debug_buffer = &riscv013_write_debug_buffer;
	generic_info->execute_debug_buffer = &riscv013_execute_debug_buffer;
	generic_info->fill_dmi_write_u64 = &riscv013_fill_dmi_write_u64;
	generic_info->fill_dmi_read_u64 = &riscv013_fill_dmi_read_u64;
	generic_info->fill_dmi_nop_u64 = &riscv013_fill_dmi_nop_u64;
	generic_info->dmi_write_u64_bits = &riscv013_dmi_write_u64_bits;
	generic_info->reset_current_hart = &riscv013_reset_current_hart;

	generic_info->version_specific = calloc(1, sizeof(riscv013_info_t));
	if (!generic_info->version_specific)
		return ERROR_FAIL;
	riscv013_info_t *info = get_info(target);

	info->progbuf_size = -1;
	info->progbuf_addr = -1;
	info->data_size = -1;
	info->data_addr = -1;

	info->dmi_busy_delay = 0;
	info->ac_busy_delay = 0;

	target->reg_cache = calloc(1, sizeof(*target->reg_cache));
	target->reg_cache->name = "RISC-V registers";
	target->reg_cache->num_regs = GDB_REGNO_COUNT;

	target->reg_cache->reg_list = calloc(GDB_REGNO_COUNT, sizeof(struct reg));

	const unsigned int max_reg_name_len = 12;
	info->reg_names = calloc(1, GDB_REGNO_COUNT * max_reg_name_len);
	char *reg_name = info->reg_names;
	info->reg_values = NULL;

	for (unsigned int i = 0; i < GDB_REGNO_COUNT; i++) {
		struct reg *r = &target->reg_cache->reg_list[i];
		r->number = i;
		r->caller_save = true;
		r->dirty = false;
		r->valid = false;
		r->exist = true;
		r->type = &riscv_reg_arch_type;
		r->arch_info = target;
		if (i <= GDB_REGNO_XPR31) {
			sprintf(reg_name, "x%d", i);
		} else if (i == GDB_REGNO_PC) {
			sprintf(reg_name, "pc");
		} else if (i >= GDB_REGNO_FPR0 && i <= GDB_REGNO_FPR31) {
			sprintf(reg_name, "f%d", i - GDB_REGNO_FPR0);
		} else if (i >= GDB_REGNO_CSR0 && i <= GDB_REGNO_CSR4095) {
			sprintf(reg_name, "csr%d", i - GDB_REGNO_CSR0);
		} else if (i == GDB_REGNO_PRIV) {
			sprintf(reg_name, "priv");
		}
		if (reg_name[0]) {
			r->name = reg_name;
		}
		reg_name += strlen(reg_name) + 1;
		assert(reg_name < info->reg_names + GDB_REGNO_COUNT * max_reg_name_len);
	}
#if 0
	update_reg_list(target);
#endif

	memset(info->trigger_unique_id, 0xff, sizeof(info->trigger_unique_id));

	return ERROR_OK;
}

static void deinit_target(struct target *target)
{
	LOG_DEBUG("riscv_deinit_target()");
	riscv_info_t *info = (riscv_info_t *) target->arch_info;
	free(info->version_specific);
	info->version_specific = NULL;
}

static int add_trigger(struct target *target, struct trigger *trigger)
{
	riscv013_info_t *info = get_info(target);
	maybe_read_tselect(target);

	int i;
	for (i = 0; i < riscv_count_triggers(target); i++) {
		if (info->trigger_unique_id[i] != -1) {
			continue;
		}

		register_write_direct(target, GDB_REGNO_TSELECT, i);

		uint64_t tdata1;
		register_read_direct(target, &tdata1, GDB_REGNO_TDATA1);
		int type = get_field(tdata1, MCONTROL_TYPE(riscv_xlen(target)));

		if (type != 2) {
			continue;
		}

		if (tdata1 & (MCONTROL_EXECUTE | MCONTROL_STORE | MCONTROL_LOAD)) {
			// Trigger is already in use, presumably by user code.
			continue;
		}

		// address/data match trigger
		tdata1 |= MCONTROL_DMODE(riscv_xlen(target));
		tdata1 = set_field(tdata1, MCONTROL_ACTION,
				MCONTROL_ACTION_DEBUG_MODE);
		tdata1 = set_field(tdata1, MCONTROL_MATCH, MCONTROL_MATCH_EQUAL);
		tdata1 |= MCONTROL_M;
		if (info->misa & (1 << ('H' - 'A')))
			tdata1 |= MCONTROL_H;
		if (info->misa & (1 << ('S' - 'A')))
			tdata1 |= MCONTROL_S;
		if (info->misa & (1 << ('U' - 'A')))
			tdata1 |= MCONTROL_U;

		if (trigger->execute)
			tdata1 |= MCONTROL_EXECUTE;
		if (trigger->read)
			tdata1 |= MCONTROL_LOAD;
		if (trigger->write)
			tdata1 |= MCONTROL_STORE;

		register_write_direct(target, GDB_REGNO_TDATA1, tdata1);

		uint64_t tdata1_rb;
		register_read_direct(target, &tdata1_rb, GDB_REGNO_TDATA1);
		LOG_DEBUG("tdata1=0x%" PRIx64, tdata1_rb);

		if (tdata1 != tdata1_rb) {
			LOG_DEBUG("Trigger %d doesn't support what we need; After writing 0x%"
					PRIx64 " to tdata1 it contains 0x%" PRIx64,
					i, tdata1, tdata1_rb);
			register_write_direct(target, GDB_REGNO_TDATA1, 0);
			continue;
		}

		register_write_direct(target, GDB_REGNO_TDATA2, trigger->address);

		LOG_DEBUG("Using resource %d for bp %d", i,
				trigger->unique_id);
		info->trigger_unique_id[i] = trigger->unique_id;
		break;
	}
	if (i >= riscv_count_triggers(target)) {
		LOG_ERROR("Couldn't find an available hardware trigger.");
		return ERROR_TARGET_RESOURCE_NOT_AVAILABLE;
	}

	return ERROR_OK;
}

static int remove_trigger(struct target *target, struct trigger *trigger)
{
	riscv013_info_t *info = get_info(target);

	maybe_read_tselect(target);

	int i;
	for (i = 0; i < riscv_count_triggers(target); i++) {
		if (info->trigger_unique_id[i] == trigger->unique_id) {
			break;
		}
	}
	if (i >= riscv_count_triggers(target)) {
		LOG_ERROR("Couldn't find the hardware resources used by hardware "
				"trigger.");
		return ERROR_FAIL;
	}
	LOG_DEBUG("Stop using resource %d for bp %d", i, trigger->unique_id);
	register_write_direct(target, GDB_REGNO_TSELECT, i);
	register_write_direct(target, GDB_REGNO_TDATA1, 0);
	info->trigger_unique_id[i] = -1;

	return ERROR_OK;
}

static void trigger_from_breakpoint(struct trigger *trigger,
		const struct breakpoint *breakpoint)
{
	trigger->address = breakpoint->address;
	trigger->length = breakpoint->length;
	trigger->mask = ~0LL;
	trigger->read = false;
	trigger->write = false;
	trigger->execute = true;
	// unique_id is unique across both breakpoints and watchpoints.
	trigger->unique_id = breakpoint->unique_id;
}

static void trigger_from_watchpoint(struct trigger *trigger,
		const struct watchpoint *watchpoint)
{
	trigger->address = watchpoint->address;
	trigger->length = watchpoint->length;
	trigger->mask = watchpoint->mask;
	trigger->value = watchpoint->value;
	trigger->read = (watchpoint->rw == WPT_READ || watchpoint->rw == WPT_ACCESS);
	trigger->write = (watchpoint->rw == WPT_WRITE || watchpoint->rw == WPT_ACCESS);
	trigger->execute = false;
	// unique_id is unique across both breakpoints and watchpoints.
	trigger->unique_id = watchpoint->unique_id;
}

static int add_breakpoint(struct target *target,
	struct breakpoint *breakpoint)
{
	if (breakpoint->type == BKPT_SOFT) {
		if (target_read_memory(target, breakpoint->address, breakpoint->length, 1,
					breakpoint->orig_instr) != ERROR_OK) {
			LOG_ERROR("Failed to read original instruction at " TARGET_ADDR_FMT,
					breakpoint->address);
			return ERROR_FAIL;
		}

		int retval;
		if (breakpoint->length == 4) {
			retval = target_write_u32(target, breakpoint->address, ebreak());
		} else {
			retval = target_write_u16(target, breakpoint->address, ebreak_c());
		}
		if (retval != ERROR_OK) {
			LOG_ERROR("Failed to write %d-byte breakpoint instruction at " TARGET_ADDR_FMT,
					breakpoint->length, breakpoint->address);
			return ERROR_FAIL;
		}

	} else if (breakpoint->type == BKPT_HARD) {
		struct trigger trigger;
		trigger_from_breakpoint(&trigger, breakpoint);
		int result = add_trigger(target, &trigger);
		if (result != ERROR_OK) {
			return result;
		}
	} else {
		LOG_INFO("OpenOCD only supports hardware and software breakpoints.");
		return ERROR_TARGET_RESOURCE_NOT_AVAILABLE;
	}

	breakpoint->set = true;

	return ERROR_OK;
}

static int remove_breakpoint(struct target *target,
		struct breakpoint *breakpoint)
{
	if (breakpoint->type == BKPT_SOFT) {
		if (target_write_memory(target, breakpoint->address, breakpoint->length, 1,
					breakpoint->orig_instr) != ERROR_OK) {
			LOG_ERROR("Failed to restore instruction for %d-byte breakpoint at "
					TARGET_ADDR_FMT, breakpoint->length, breakpoint->address);
			return ERROR_FAIL;
		}

	} else if (breakpoint->type == BKPT_HARD) {
		struct trigger trigger;
		trigger_from_breakpoint(&trigger, breakpoint);
		int result = remove_trigger(target, &trigger);
		if (result != ERROR_OK) {
			return result;
		}
	} else {
		LOG_INFO("OpenOCD only supports hardware and software breakpoints.");
		return ERROR_TARGET_RESOURCE_NOT_AVAILABLE;
	}

	breakpoint->set = false;

	return ERROR_OK;
}

static int add_watchpoint(struct target *target,
		struct watchpoint *watchpoint)
{
	struct trigger trigger;
	trigger_from_watchpoint(&trigger, watchpoint);

	int result = add_trigger(target, &trigger);
	if (result != ERROR_OK) {
		return result;
	}
	watchpoint->set = true;

	return ERROR_OK;
}

static int remove_watchpoint(struct target *target,
		struct watchpoint *watchpoint)
{
	struct trigger trigger;
	trigger_from_watchpoint(&trigger, watchpoint);

	int result = remove_trigger(target, &trigger);
	if (result != ERROR_OK) {
		return result;
	}
	watchpoint->set = false;

	return ERROR_OK;
}

static int examine(struct target *target)
{
	// Don't need to select dbus, since the first thing we do is read dtmcontrol.

	uint32_t dtmcontrol = dtmcontrol_scan(target, 0);
	LOG_DEBUG("dtmcontrol=0x%x", dtmcontrol);
	LOG_DEBUG("  dmireset=%d", get_field(dtmcontrol, DTM_DTMCS_DMIRESET));
	LOG_DEBUG("  idle=%d", get_field(dtmcontrol, DTM_DTMCS_IDLE));
	LOG_DEBUG("  dmistat=%d", get_field(dtmcontrol, DTM_DTMCS_DMISTAT));
	LOG_DEBUG("  abits=%d", get_field(dtmcontrol, DTM_DTMCS_ABITS));
	LOG_DEBUG("  version=%d", get_field(dtmcontrol, DTM_DTMCS_VERSION));
	if (dtmcontrol == 0) {
		LOG_ERROR("dtmcontrol is 0. Check JTAG connectivity/board power.");
		return ERROR_FAIL;
	}
	if (get_field(dtmcontrol, DTM_DTMCS_VERSION) != 1) {
		LOG_ERROR("Unsupported DTM version %d. (dtmcontrol=0x%x)",
				get_field(dtmcontrol, DTM_DTMCS_VERSION), dtmcontrol);
		return ERROR_FAIL;
	}

	riscv013_info_t *info = get_info(target);
	info->abits = get_field(dtmcontrol, DTM_DTMCS_ABITS);
	info->dtmcontrol_idle = get_field(dtmcontrol, DTM_DTMCS_IDLE);

	uint32_t dmcontrol = dmi_read(target, DMI_DMCONTROL);
	uint32_t dmstatus = dmi_read(target, DMI_DMSTATUS);
	if (get_field(dmstatus, DMI_DMSTATUS_VERSIONLO) != 2) {
		LOG_ERROR("OpenOCD only supports Debug Module version 2, not %d "
				"(dmstatus=0x%x)", get_field(dmstatus, DMI_DMSTATUS_VERSIONLO), dmstatus);
		return ERROR_FAIL;
	}

	// Reset the Debug Module.
	dmi_write(target, DMI_DMCONTROL, 0);
	dmi_write(target, DMI_DMCONTROL, DMI_DMCONTROL_DMACTIVE);
	dmcontrol = dmi_read(target, DMI_DMCONTROL);

	LOG_DEBUG("dmcontrol: 0x%08x", dmcontrol);
	LOG_DEBUG("dmstatus:  0x%08x", dmstatus);

	if (!get_field(dmcontrol, DMI_DMCONTROL_DMACTIVE)) {
		LOG_ERROR("Debug Module did not become active. dmcontrol=0x%x",
				dmcontrol);
		return ERROR_FAIL;
	}

	if (!get_field(dmstatus, DMI_DMSTATUS_AUTHENTICATED)) {
		LOG_ERROR("Authentication required by RISC-V core but not "
				"supported by OpenOCD. dmcontrol=0x%x", dmcontrol);
		return ERROR_FAIL;
	}

	if (get_field(dmstatus, DMI_DMSTATUS_ANYUNAVAIL)) {
		LOG_ERROR("The hart is unavailable.");
		return ERROR_FAIL;
	}

	if (get_field(dmstatus, DMI_DMSTATUS_ANYNONEXISTENT)) {
		LOG_ERROR("The hart doesn't exist.");
		return ERROR_FAIL;
	}

	// Check that abstract data registers are accessible.
	uint32_t abstractcs = dmi_read(target, DMI_ABSTRACTCS);
	info->datacount = get_field(abstractcs, DMI_ABSTRACTCS_DATACOUNT);
	info->progsize = get_field(abstractcs, DMI_ABSTRACTCS_PROGSIZE);

	/* Before doing anything else we must first enumerate the harts. */
	RISCV_INFO(r);
	if (riscv_rtos_enabled(target)) {
		for (int i = 0; i < RISCV_MAX_HARTS; ++i) {
			riscv_set_current_hartid(target, i);
			uint32_t s = dmi_read(target, DMI_DMSTATUS);
			if (get_field(s, DMI_DMSTATUS_ANYNONEXISTENT))
				break;
			r->hart_count = i + 1;
		}
	} else {
		r->hart_count = 1;
	}

	LOG_DEBUG("Enumerated %d harts", r->hart_count);

	/* Halt every hart so we can probe them. */
	riscv_halt_all_harts(target);

	/* Find the address of the program buffer, which must be done without
	 * knowing anything about the target. */
	for (int i = 0; i < riscv_count_harts(target); ++i) {
		riscv_set_current_hartid(target, i);

		/* Without knowing anything else we can at least mess with the
		 * program buffer. */
		r->debug_buffer_size[i] = riscv013_progbuf_size(target);

		/* Guess this is a 32-bit system, we're probing it. */
		r->xlen[i] = 32;

		/* First find the low 32 bits of the program buffer.  This is
		 * used to check for alignment. */
		struct riscv_program program32;
		riscv_program_init(&program32, target);
		riscv_program_csrrw(&program32, GDB_REGNO_S0, GDB_REGNO_S0, GDB_REGNO_DSCRATCH);
		riscv_program_insert(&program32, auipc(GDB_REGNO_S0));
		riscv_program_insert(&program32, sw(GDB_REGNO_S0, GDB_REGNO_S0, -4));
		riscv_program_csrrw(&program32, GDB_REGNO_S0, GDB_REGNO_S0, GDB_REGNO_DSCRATCH);
		riscv_program_fence(&program32);
		riscv_program_exec(&program32, target);

		riscv_addr_t progbuf_addr = dmi_read(target, DMI_PROGBUF0) - 4;
		if (get_field(dmi_read(target, DMI_ABSTRACTCS), DMI_ABSTRACTCS_CMDERR) != 0) {
			LOG_ERROR("Unable to find the address of the program buffer on hart %d", i);
			r->xlen[i] = -1;
			continue;
		}
		r->debug_buffer_addr[i] = progbuf_addr;

		/* Check to see if the core can execute 64 bit instructions.
		 * In order to make this work we first need to */
		int offset = (progbuf_addr % 8 == 0) ? -4 : 0;

		struct riscv_program program64;
		riscv_program_init(&program64, target);
		riscv_program_csrrw(&program64, GDB_REGNO_S0, GDB_REGNO_S0, GDB_REGNO_DSCRATCH);
		riscv_program_insert(&program64, auipc(GDB_REGNO_S0));
		riscv_program_insert(&program64, sd(GDB_REGNO_S0, GDB_REGNO_S0, offset));
		riscv_program_csrrw(&program64, GDB_REGNO_S0, GDB_REGNO_S0, GDB_REGNO_DSCRATCH);
		riscv_program_fence(&program64);
		riscv_program_exec(&program64, target);

		if (get_field(dmi_read(target, DMI_ABSTRACTCS), DMI_ABSTRACTCS_CMDERR) == 0) {
			r->debug_buffer_addr[i] =
				(dmi_read(target, DMI_PROGBUF0 + (8 + offset) / 4) << 32)
				+ dmi_read(target, DMI_PROGBUF0 + (4 + offset) / 4)
				- 4;
			r->xlen[i] = 64;
		}

		LOG_DEBUG("hart %d has XLEN=%d", i, r->xlen[i]);
		LOG_DEBUG("found program buffer at 0x%08lx", (long)(r->debug_buffer_addr[i]));

		if (riscv_program_gah(&program64, r->debug_buffer_addr[i])) {
                	LOG_ERROR("This implementation will not work with hart %d with debug_buffer_addr of 0x%lx\n", i, 
                            (long)r->debug_buffer_addr[i]);
			abort();
                }
		
		/* Check to see if we can use the data words as an extended
		 * program buffer or not. */
		if (r->debug_buffer_addr[i] + (4 * r->debug_buffer_size[i]) == riscv013_data_addr(target)) {
			r->debug_buffer_size[i] += riscv013_data_size(target);
			LOG_DEBUG("extending the debug buffer using data words, total size %d", r->debug_buffer_size[i]);
		}
	}

	/* Then we check the number of triggers availiable to each hart. */
	for (int i = 0; i < riscv_count_harts(target); ++i) {
		for (uint32_t t = 0; t < RISCV_MAX_TRIGGERS; ++t) {
			riscv_set_current_hartid(target, i);

			r->trigger_count[i] = t;
			register_write_direct(target, GDB_REGNO_TSELECT, t);
			uint64_t tselect = t+1;
			register_read_direct(target, &tselect, GDB_REGNO_TSELECT);
			if (tselect != t)
				break;
		}
	}

	/* Resumes all the harts, so the debugger can later pause them. */
	riscv_resume_all_harts(target);
	target_set_examined(target);
        
        // This print is used by some regression suites to know when
        // they can connect with gdb/telnet.
        // We will need to update those suites if we want to remove this line.
        LOG_INFO("Examined RISC-V core");
	return ERROR_OK;
}

static int assert_reset(struct target *target)
{
  /*FIXME -- this only works for single-hart.*/
  RISCV_INFO(r);
  assert(r->current_hartid == 0);

  select_dmi(target);
  LOG_DEBUG("ASSERTING NDRESET");
  uint32_t control = dmi_read(target, DMI_DMCONTROL);
  control = set_field(control, DMI_DMCONTROL_NDMRESET, 1);
  if (target->reset_halt) {
    LOG_DEBUG("TARGET RESET HALT SET, ensuring halt is set during reset.");
    control = set_field(control, DMI_DMCONTROL_HALTREQ, 1);
  } else {
    LOG_DEBUG("TARGET RESET HALT NOT SET");
    control = set_field(control, DMI_DMCONTROL_HALTREQ, 0);
  }

  dmi_write(target, DMI_DMCONTROL,
	    control);

  return ERROR_OK;
}

static int deassert_reset(struct target *target)
{
  RISCV_INFO(r);
  RISCV013_INFO(info);

  select_dmi(target);

  /*FIXME -- this only works for Single Hart*/
  assert(r->current_hartid == 0);

  /*FIXME -- is there bookkeeping we need to do here*/
  
  uint32_t control = dmi_read(target, DMI_DMCONTROL);

  // Clear the reset, but make sure haltreq is still set
  if (target->reset_halt) {
    control = set_field(control, DMI_DMCONTROL_HALTREQ, 1);
  }

  control = set_field(control, DMI_DMCONTROL_NDMRESET, 0);
  dmi_write(target, DMI_DMCONTROL, control);

  uint32_t status;
  int dmi_busy_delay = info->dmi_busy_delay;
  if (target->reset_halt) {
    LOG_DEBUG("DEASSERTING RESET, waiting for hart to be halted.");
    do {
      status = dmi_read(target, DMI_DMSTATUS);
    } while (get_field(status, DMI_DMSTATUS_ALLHALTED) == 0);
  } else {
    LOG_DEBUG("DEASSERTING RESET, waiting for hart to be running.");
    do {
      status = dmi_read(target, DMI_DMSTATUS);
      if (get_field(status, DMI_DMSTATUS_ANYHALTED) ||
	  get_field(status, DMI_DMSTATUS_ANYUNAVAIL)) {
	LOG_ERROR("Unexpected hart status during reset.");
	abort();
      }
    } while (get_field(status, DMI_DMSTATUS_ALLRUNNING) == 0);
  }
  info->dmi_busy_delay = dmi_busy_delay;
  return ERROR_OK;
}

static int
read_memory(struct target *target, target_addr_t address,
		uint32_t size, uint32_t count, uint8_t *buffer)
{
	RISCV013_INFO(info);

	LOG_DEBUG("reading %d words of %d bytes from 0x%08lx", count, size, (long)address);

	select_dmi(target);
	riscv_set_current_hartid(target, 0);

	/* This program uses two temporary registers.  A word of data and the
	 * associated address are stored at some location in memory.  The
	 * program loads the word from that address and then increments the
	 * address.  The debugger is expected to pull the memory word-by-word
	 * from the chip with AUTOEXEC set in order to trigger program
	 * execution on every word. */
	uint64_t s0 = riscv_get_register(target, GDB_REGNO_S0);
	uint64_t s1 = riscv_get_register(target, GDB_REGNO_S1);

	struct riscv_program program;
	riscv_program_init(&program, target);
	riscv_addr_t r_data = riscv_program_alloc_w(&program);
	riscv_addr_t r_addr = riscv_program_alloc_x(&program);
	riscv_program_fence(&program);
	riscv_program_lx(&program, GDB_REGNO_S0, r_addr);
	riscv_program_addi(&program, GDB_REGNO_S0, GDB_REGNO_S0, size);
	switch (size) {
		case 1:
			riscv_program_lbr(&program, GDB_REGNO_S1, GDB_REGNO_S0, 0);
			break;
		case 2:
			riscv_program_lhr(&program, GDB_REGNO_S1, GDB_REGNO_S0, 0);
			break;
		case 4:
			riscv_program_lwr(&program, GDB_REGNO_S1, GDB_REGNO_S0, 0);
			break;
		default:
			LOG_ERROR("Unsupported size: %d", size);
			return ERROR_FAIL;
	}
	riscv_program_sw(&program, GDB_REGNO_S1, r_data);
	riscv_program_sx(&program, GDB_REGNO_S0, r_addr);

	/* The first round through the program's execution we use the regular
	 * program execution mechanism. */
	switch (riscv_xlen(target)) {
	case 64:
		riscv_program_write_ram(&program, r_addr + 4, (((riscv_addr_t) address) - size) >> 32);
	case 32:
		riscv_program_write_ram(&program, r_addr, ((riscv_addr_t) address) - size);
		break;
	default:
		LOG_ERROR("unknown XLEN %d", riscv_xlen(target));
		return ERROR_FAIL;
	}

	if (riscv_program_exec(&program, target) != ERROR_OK) {
		uint32_t acs = dmi_read(target, DMI_ABSTRACTCS);
		LOG_ERROR("failed to execute program, abstractcs=0x%08x", acs);
		riscv013_clear_abstract_error(target);
		riscv_set_register(target, GDB_REGNO_S0, s0);
		riscv_set_register(target, GDB_REGNO_S1, s1);
		LOG_ERROR("  exiting with ERROR_FAIL");
		return ERROR_FAIL;
	}

	uint32_t value = riscv_program_read_ram(&program, r_data);
	LOG_DEBUG("M[0x%08lx] reads 0x%08lx", (long)address, (long)value);
	switch (size) {
	case 1:
		buffer[0] = value;
		break;
	case 2:
		buffer[0] = value;
		buffer[1] = value >> 8;
		break;
	case 4:
		buffer[0] = value;
		buffer[1] = value >> 8;
		buffer[2] = value >> 16;
		buffer[3] = value >> 24;
		break;
	default:
		LOG_ERROR("unsupported access size: %d", size);
		return ERROR_FAIL;
	}

	/* The rest of this program is designed to be fast so it reads various
	 * DMI registers directly. */
	int d_data = (r_data - riscv_debug_buffer_addr(target)) / 4;
	int d_addr = (r_addr - riscv_debug_buffer_addr(target)) / 4;

	riscv013_set_autoexec(target, d_data, 1);

	/* Copying memory might fail because we're going too quickly, in which
	 * case we need to back off a bit and try again.  There's two
	 * termination conditions to this loop: a non-BUSY error message, or
	 * the data was all copied. */
	riscv_addr_t cur_addr = 0xbadbeef;
	riscv_addr_t fin_addr = address + (count * size);
	riscv_addr_t prev_addr = ((riscv_addr_t) address) - size;
	LOG_DEBUG("writing until final address 0x%" PRIx64, fin_addr);
	while (count > 1 && (cur_addr = riscv_read_debug_buffer_x(target, d_addr)) < fin_addr) {
		LOG_DEBUG("transferring burst starting at address 0x%" PRIx64 
			" (previous burst was 0x%" PRIx64 ")", cur_addr, prev_addr);
		assert(prev_addr < cur_addr);
		prev_addr = cur_addr;
		riscv_addr_t start = (cur_addr - address) / size;
                assert (cur_addr >= address);
                struct riscv_batch *batch = riscv_batch_alloc(
			target,
			32,
			info->dmi_busy_delay + info->ac_busy_delay);

		size_t reads = 0;
		size_t rereads = reads;
		for (riscv_addr_t i = start; i < count; ++i) {
			size_t index = 
				riscv_batch_add_dmi_read(
					batch,
					riscv013_debug_buffer_register(target, r_data));
			assert(index == reads);
			reads++;
			if (riscv_batch_full(batch))
				break;
		}

		riscv_batch_run(batch);

		for (size_t i = start; i < start + reads; ++i) {
			riscv_addr_t offset = size*i;
			riscv_addr_t t_addr = address + offset;
			uint8_t *t_buffer = buffer + offset;

			uint64_t dmi_out = riscv_batch_get_dmi_read(batch, rereads);
			value = get_field(dmi_out, DTM_DMI_DATA);
			rereads++;

			switch (size) {
			case 1:
				t_buffer[0] = value;
				break;
			case 2:
				t_buffer[0] = value;
				t_buffer[1] = value >> 8;
				break;
			case 4:
				t_buffer[0] = value;
				t_buffer[1] = value >> 8;
				t_buffer[2] = value >> 16;
				t_buffer[3] = value >> 24;
				break;
			default:
				LOG_ERROR("unsupported access size: %d", size);
				return ERROR_FAIL;
			}

			LOG_DEBUG("M[0x%08lx] reads 0x%08lx", (long)t_addr, (long)value);
		}

		riscv_batch_free(batch);

                // Note that if the scan resulted in a Busy DMI response, it
                // is this read to abstractcs that will cause the dmi_busy_delay
                // to be incremented if necessary. The loop condition above
                // catches the case where no writes went through at all.

		uint32_t abstractcs = dmi_read(target, DMI_ABSTRACTCS);
		while (get_field(abstractcs, DMI_ABSTRACTCS_BUSY))
			abstractcs = dmi_read(target, DMI_ABSTRACTCS);
		switch (get_field(abstractcs, DMI_ABSTRACTCS_CMDERR)) {
		case CMDERR_NONE:
			LOG_DEBUG("successful (partial?) memory write");
			break;
		case CMDERR_BUSY:
			LOG_DEBUG("memory write resulted in busy response");
			riscv013_clear_abstract_error(target);
			increase_ac_busy_delay(target);
			break;
		default:
			LOG_ERROR("error when writing memory, abstractcs=0x%08lx", (long)abstractcs);
			riscv013_set_autoexec(target, d_data, 0);
			riscv_set_register(target, GDB_REGNO_S0, s0);
			riscv_set_register(target, GDB_REGNO_S1, s1);
			riscv013_clear_abstract_error(target);
			return ERROR_FAIL;
		}
	}

	riscv013_set_autoexec(target, d_data, 0);
	riscv_set_register(target, GDB_REGNO_S0, s0);
	riscv_set_register(target, GDB_REGNO_S1, s1);
	return ERROR_OK;
}

static int write_memory(struct target *target, target_addr_t address,
		uint32_t size, uint32_t count, const uint8_t *buffer)
{
	RISCV013_INFO(info);

	LOG_DEBUG("writing %d words of %d bytes to 0x%08lx", count, size, (long)address);

	select_dmi(target);
	riscv_set_current_hartid(target, 0);

	/* This program uses two temporary registers.  A word of data and the
	 * associated address are stored at some location in memory.  The
	 * program stores the word to that address and then increments the
	 * address.  The debugger is expected to feed the memory word-by-word
	 * into the chip with AUTOEXEC set in order to trigger program
	 * execution on every word. */
	uint64_t s0 = riscv_get_register(target, GDB_REGNO_S0);
	uint64_t s1 = riscv_get_register(target, GDB_REGNO_S1);

	struct riscv_program program;
	riscv_program_init(&program, target);
	riscv_addr_t r_data = riscv_program_alloc_w(&program);
	riscv_addr_t r_addr = riscv_program_alloc_x(&program);
	riscv_program_fence(&program);
	riscv_program_lx(&program, GDB_REGNO_S0, r_addr);
	riscv_program_lw(&program, GDB_REGNO_S1, r_data);

	switch (size) {
		case 1:
			riscv_program_sbr(&program, GDB_REGNO_S1, GDB_REGNO_S0, 0);
			break;
		case 2:
			riscv_program_shr(&program, GDB_REGNO_S1, GDB_REGNO_S0, 0);
			break;
		case 4:
			riscv_program_swr(&program, GDB_REGNO_S1, GDB_REGNO_S0, 0);
			break;
		default:
			LOG_ERROR("Unsupported size: %d", size);
			return ERROR_FAIL;
	}

	riscv_program_addi(&program, GDB_REGNO_S0, GDB_REGNO_S0, size);
	riscv_program_sx(&program, GDB_REGNO_S0, r_addr);

	/* The first round through the program's execution we use the regular
	 * program execution mechanism. */
	uint32_t value;
	switch (size) {
		case 1:
			value = buffer[0];
			break;
		case 2:
			value = buffer[0]
				| ((uint32_t) buffer[1] << 8);
			break;
		case 4:
			value = buffer[0]
				| ((uint32_t) buffer[1] << 8)
				| ((uint32_t) buffer[2] << 16)
				| ((uint32_t) buffer[3] << 24);
			break;
		default:
			LOG_ERROR("unsupported access size: %d", size);
			return ERROR_FAIL;
	}

	switch (riscv_xlen(target)) {
	case 64:
		riscv_program_write_ram(&program, r_addr + 4, (uint64_t)address >> 32);
	case 32:
		riscv_program_write_ram(&program, r_addr, address);
		break;
	default:
		LOG_ERROR("unknown XLEN %d", riscv_xlen(target));
		return ERROR_FAIL;
	}
	riscv_program_write_ram(&program, r_data, value);

	LOG_DEBUG("M[0x%08lx] writes 0x%08lx", (long)address, (long)value);

	if (riscv_program_exec(&program, target) != ERROR_OK) {
		uint32_t acs = dmi_read(target, DMI_ABSTRACTCS);
		LOG_ERROR("failed to execute program, abstractcs=0x%08x", acs);
		riscv013_clear_abstract_error(target);
		riscv_set_register(target, GDB_REGNO_S0, s0);
		riscv_set_register(target, GDB_REGNO_S1, s1);
		LOG_ERROR("  exiting with ERROR_FAIL");
		return ERROR_FAIL;
	}

	/* The rest of this program is designed to be fast so it reads various
	 * DMI registers directly. */
	int d_data = (r_data - riscv_debug_buffer_addr(target)) / 4;
	int d_addr = (r_addr - riscv_debug_buffer_addr(target)) / 4;

	riscv013_set_autoexec(target, d_data, 1);

	/* Copying memory might fail because we're going too quickly, in which
	 * case we need to back off a bit and try again.  There's two
	 * termination conditions to this loop: a non-BUSY error message, or
	 * the data was all copied. */
	riscv_addr_t cur_addr = 0xbadbeef;
	riscv_addr_t fin_addr = address + (count * size);
	LOG_DEBUG("writing until final address 0x%" PRIx64, fin_addr);
	while ((cur_addr = riscv_read_debug_buffer_x(target, d_addr)) < fin_addr) {
		LOG_DEBUG("transferring burst starting at address 0x%" PRIx64, cur_addr);
		riscv_addr_t start = (cur_addr - address) / size;
                assert (cur_addr > address);
                struct riscv_batch *batch = riscv_batch_alloc(
			target,
			32,
			info->dmi_busy_delay + info->ac_busy_delay);

		for (riscv_addr_t i = start; i < count; ++i) {
			riscv_addr_t offset = size*i;
			riscv_addr_t t_addr = address + offset;
			const uint8_t *t_buffer = buffer + offset;

			switch (size) {
				case 1:
					value = t_buffer[0];
					break;
				case 2:
					value = t_buffer[0]
						| ((uint32_t) t_buffer[1] << 8);
					break;
				case 4:
					value = t_buffer[0]
						| ((uint32_t) t_buffer[1] << 8)
						| ((uint32_t) t_buffer[2] << 16)
						| ((uint32_t) t_buffer[3] << 24);
					break;
				default:
					LOG_ERROR("unsupported access size: %d", size);
					return ERROR_FAIL;
			}

			LOG_DEBUG("M[0x%08lx] writes 0x%08lx", (long)t_addr, (long)value);

			riscv_batch_add_dmi_write(
				batch,
				riscv013_debug_buffer_register(target, r_data),
				value);
			if (riscv_batch_full(batch))
				break;
		}

		riscv_batch_run(batch);
		riscv_batch_free(batch);

                // Note that if the scan resulted in a Busy DMI response, it
                // is this read to abstractcs that will cause the dmi_busy_delay
                // to be incremented if necessary. The loop condition above
                // catches the case where no writes went through at all.

		uint32_t abstractcs = dmi_read(target, DMI_ABSTRACTCS);
		while (get_field(abstractcs, DMI_ABSTRACTCS_BUSY))
			abstractcs = dmi_read(target, DMI_ABSTRACTCS);
		switch (get_field(abstractcs, DMI_ABSTRACTCS_CMDERR)) {
		case CMDERR_NONE:
			LOG_DEBUG("successful (partial?) memory write");
			break;
		case CMDERR_BUSY:
			LOG_DEBUG("memory write resulted in busy response");
			riscv013_clear_abstract_error(target);
			increase_ac_busy_delay(target);
			break;
		default:
			LOG_ERROR("error when writing memory, abstractcs=0x%08lx", (long)abstractcs);
			riscv013_set_autoexec(target, d_data, 0);
			riscv013_clear_abstract_error(target);
			riscv_set_register(target, GDB_REGNO_S0, s0);
			riscv_set_register(target, GDB_REGNO_S1, s1);
			return ERROR_FAIL;
		}
	}

	riscv013_set_autoexec(target, d_data, 0);
	riscv_set_register(target, GDB_REGNO_S0, s0);
	riscv_set_register(target, GDB_REGNO_S1, s1);
	return ERROR_OK;
}

static int arch_state(struct target *target)
{
	return ERROR_OK;
}

struct target_type riscv013_target =
{
	.name = "riscv",

	.init_target = init_target,
	.deinit_target = deinit_target,
	.examine = examine,

	.poll = &riscv_openocd_poll,
	.halt = &riscv_openocd_halt,
	.resume = &riscv_openocd_resume,
	.step = &riscv_openocd_step,

	.assert_reset = assert_reset,
	.deassert_reset = deassert_reset,

	.read_memory = read_memory,
	.write_memory = write_memory,

	.add_breakpoint = add_breakpoint,
	.remove_breakpoint = remove_breakpoint,

	.add_watchpoint = add_watchpoint,
	.remove_watchpoint = remove_watchpoint,

	.arch_state = arch_state,
};

/*** 0.13-specific implementations of various RISC-V hepler functions. ***/
static riscv_reg_t riscv013_get_register(struct target *target, int hid, int rid)
{
	LOG_DEBUG("reading register 0x%08x on hart %d", rid, hid);

	riscv_set_current_hartid(target, hid);

	uint64_t out;
	riscv013_info_t *info = get_info(target);

	if (rid <= GDB_REGNO_XPR31) {
		register_read_direct(target, &out, rid);
	} else if (rid == GDB_REGNO_PC) {
		register_read_direct(target, &out, GDB_REGNO_DPC);
		LOG_DEBUG("read PC from DPC: 0x%" PRIx64, out);
	} else if (rid == GDB_REGNO_PRIV) {
		uint64_t dcsr;
		register_read_direct(target, &dcsr, CSR_DCSR);
		buf_set_u64((unsigned char *)&out, 0, 8, get_field(dcsr, CSR_DCSR_PRV));
	} else {
		int result = register_read_direct(target, &out, rid);
		if (result != ERROR_OK) {
			LOG_ERROR("Unable to read register %d", rid);
			out = -1;
		}

		if (rid == GDB_REGNO_MSTATUS)
			info->mstatus_actual = out;
	}

	return out;
}

static void riscv013_set_register(struct target *target, int hid, int rid, uint64_t value)
{
	LOG_DEBUG("writing register 0x%08x on hart %d", rid, hid);

	riscv_set_current_hartid(target, hid);

	if (rid <= GDB_REGNO_XPR31) {
		register_write_direct(target, rid, value);
	} else if (rid == GDB_REGNO_PC) {
		LOG_DEBUG("writing PC to DPC: 0x%" PRIx64, value);
		register_write_direct(target, GDB_REGNO_DPC, value);
		uint64_t actual_value;
		register_read_direct(target, &actual_value, GDB_REGNO_DPC);
		LOG_DEBUG("  actual DPC written: 0x%" PRIx64, actual_value);
		assert(value == actual_value);
	} else if (rid == GDB_REGNO_PRIV) {
		uint64_t dcsr;
		register_read_direct(target, &dcsr, CSR_DCSR);
		dcsr = set_field(dcsr, CSR_DCSR_PRV, value);
		register_write_direct(target, CSR_DCSR, dcsr);
	} else {
		register_write_direct(target, rid, value);
	}
}

static void riscv013_select_current_hart(struct target *target)
{
	RISCV_INFO(r);

	uint64_t dmcontrol = dmi_read(target, DMI_DMCONTROL);
	dmcontrol = set_field(dmcontrol, DMI_DMCONTROL_HARTSEL, r->current_hartid);
	dmi_write(target, DMI_DMCONTROL, dmcontrol);
}

static void riscv013_halt_current_hart(struct target *target)
{
	RISCV_INFO(r);
	LOG_DEBUG("halting hart %d", r->current_hartid);
	assert(!riscv_is_halted(target));

	/* Issue the halt command, and then wait for the current hart to halt. */
	uint32_t dmcontrol = dmi_read(target, DMI_DMCONTROL);
	dmcontrol = set_field(dmcontrol, DMI_DMCONTROL_HALTREQ, 1);
	dmi_write(target, DMI_DMCONTROL, dmcontrol);
	for (size_t i = 0; i < 256; ++i)
		if (riscv_is_halted(target))
			break;

	if (!riscv_is_halted(target)) {
		uint32_t dmstatus = dmi_read(target, DMI_DMSTATUS);
		dmcontrol = dmi_read(target, DMI_DMCONTROL);

		LOG_ERROR("unable to halt hart %d", r->current_hartid);
		LOG_ERROR("  dmcontrol=0x%08x", dmcontrol);
		LOG_ERROR("  dmstatus =0x%08x", dmstatus);
		abort();
	}

	dmcontrol = set_field(dmcontrol, DMI_DMCONTROL_HALTREQ, 0);
	dmi_write(target, DMI_DMCONTROL, dmcontrol);
}

static void riscv013_resume_current_hart(struct target *target)
{
	return riscv013_step_or_resume_current_hart(target, false);
}

static void riscv013_step_current_hart(struct target *target)
{
	return riscv013_step_or_resume_current_hart(target, true);
}

static void riscv013_on_resume(struct target *target)
{
	return riscv013_on_step_or_resume(target, false);
}

static void riscv013_on_step(struct target *target)
{
	return riscv013_on_step_or_resume(target, true);
}

static void riscv013_on_halt(struct target *target)
{
}

static bool riscv013_is_halted(struct target *target)
{
	uint32_t dmstatus = dmi_read(target, DMI_DMSTATUS);
	if (get_field(dmstatus, DMI_DMSTATUS_ANYUNAVAIL))
		LOG_ERROR("hart %d is unavailiable", riscv_current_hartid(target));
	if (get_field(dmstatus, DMI_DMSTATUS_ANYNONEXISTENT))
		LOG_ERROR("hart %d doesn't exist", riscv_current_hartid(target));
	return get_field(dmstatus, DMI_DMSTATUS_ALLHALTED);
}

static enum riscv_halt_reason riscv013_halt_reason(struct target *target)
{
	uint64_t dcsr = riscv_get_register(target, GDB_REGNO_DCSR);
	switch (get_field(dcsr, CSR_DCSR_CAUSE)) {
	case CSR_DCSR_CAUSE_SWBP:
	case CSR_DCSR_CAUSE_TRIGGER:
		return RISCV_HALT_BREAKPOINT;
	case CSR_DCSR_CAUSE_STEP:
		return RISCV_HALT_SINGLESTEP;
	case CSR_DCSR_CAUSE_DEBUGINT:
	case CSR_DCSR_CAUSE_HALT:
		return RISCV_HALT_INTERRUPT;
	}

	LOG_ERROR("Unknown DCSR cause field: %x", (int)get_field(dcsr, CSR_DCSR_CAUSE));
	LOG_ERROR("  dcsr=0x%016lx", (long)dcsr);
	abort();
}

void riscv013_debug_buffer_enter(struct target *target, struct riscv_program *program)
{
}

void riscv013_debug_buffer_leave(struct target *target, struct riscv_program *program)
{
}

void riscv013_write_debug_buffer(struct target *target, int index, riscv_insn_t data)
{
	if (index >= riscv013_progbuf_size(target))
		return dmi_write(target, DMI_DATA0 + index - riscv013_progbuf_size(target), data);
	return dmi_write(target, DMI_PROGBUF0 + index, data);
}

riscv_insn_t riscv013_read_debug_buffer(struct target *target, int index)
{
	if (index >= riscv013_progbuf_size(target))
		return dmi_read(target, DMI_DATA0 + index - riscv013_progbuf_size(target));
	return dmi_read(target, DMI_PROGBUF0 + index);
}

int riscv013_execute_debug_buffer(struct target *target)
{
	riscv013_clear_abstract_error(target);

	uint32_t run_program = 0;
	run_program = set_field(run_program, AC_ACCESS_REGISTER_SIZE, 2);
	run_program = set_field(run_program, AC_ACCESS_REGISTER_POSTEXEC, 1);
	run_program = set_field(run_program, AC_ACCESS_REGISTER_TRANSFER, 0);
	run_program = set_field(run_program, AC_ACCESS_REGISTER_REGNO, 0x1000);
	dmi_write(target, DMI_COMMAND, run_program);

	{
		uint32_t dmstatus = 0;
		wait_for_idle(target, &dmstatus);
	}

	uint32_t cs = dmi_read(target, DMI_ABSTRACTCS);
	if (get_field(cs, DMI_ABSTRACTCS_CMDERR) != 0) {
		LOG_ERROR("unable to execute program: (abstractcs=0x%08x)", cs);
		dmi_read(target, DMI_DMSTATUS);
		return ERROR_FAIL;
	}

	return ERROR_OK;
}

void riscv013_fill_dmi_write_u64(struct target *target, char *buf, int a, uint64_t d)
{
        RISCV013_INFO(info);
        buf_set_u64((unsigned char *)buf, DTM_DMI_OP_OFFSET, DTM_DMI_OP_LENGTH, DMI_OP_WRITE);
        buf_set_u64((unsigned char *)buf, DTM_DMI_DATA_OFFSET, DTM_DMI_DATA_LENGTH, d);
        buf_set_u64((unsigned char *)buf, DTM_DMI_ADDRESS_OFFSET, info->abits, a);
}

void riscv013_fill_dmi_read_u64(struct target *target, char *buf, int a)
{
        RISCV013_INFO(info);
        buf_set_u64((unsigned char *)buf, DTM_DMI_OP_OFFSET, DTM_DMI_OP_LENGTH, DMI_OP_READ);
        buf_set_u64((unsigned char *)buf, DTM_DMI_DATA_OFFSET, DTM_DMI_DATA_LENGTH, 0);
        buf_set_u64((unsigned char *)buf, DTM_DMI_ADDRESS_OFFSET, info->abits, a);
}

void riscv013_fill_dmi_nop_u64(struct target *target, char *buf)
{
        RISCV013_INFO(info);
        buf_set_u64((unsigned char *)buf, DTM_DMI_OP_OFFSET, DTM_DMI_OP_LENGTH, DMI_OP_NOP);
        buf_set_u64((unsigned char *)buf, DTM_DMI_DATA_OFFSET, DTM_DMI_DATA_LENGTH, 0);
        buf_set_u64((unsigned char *)buf, DTM_DMI_ADDRESS_OFFSET, info->abits, 0);
}

int riscv013_dmi_write_u64_bits(struct target *target)
{
	RISCV013_INFO(info);
	return info->abits + DTM_DMI_DATA_LENGTH + DTM_DMI_OP_LENGTH;
}

void riscv013_reset_current_hart(struct target *target)
{
  select_dmi(target);
  uint32_t control = dmi_read(target, DMI_DMCONTROL);
  control = set_field(control, DMI_DMCONTROL_NDMRESET, 1);
  control = set_field(control, DMI_DMCONTROL_HALTREQ, 1);
  dmi_write(target, DMI_DMCONTROL, control);

  control = set_field(control, DMI_DMCONTROL_NDMRESET, 0);
  dmi_write(target, DMI_DMCONTROL, control);

  while (get_field(dmi_read(target, DMI_DMSTATUS), DMI_DMSTATUS_ALLHALTED) == 0);

  control = set_field(control, DMI_DMCONTROL_HALTREQ, 0);
  dmi_write(target, DMI_DMCONTROL, control);
}

/* Helper Functions. */
static void riscv013_on_step_or_resume(struct target *target, bool step)
{
	struct riscv_program program;
	riscv_program_init(&program, target);
	riscv_program_fence_i(&program);
	if (riscv_program_exec(&program, target) != ERROR_OK)
		LOG_ERROR("Unable to execute fence.i");

	/* We want to twiddle some bits in the debug CSR so debugging works. */
	uint64_t dcsr = riscv_get_register(target, GDB_REGNO_DCSR);
	dcsr = set_field(dcsr, CSR_DCSR_STEP, step);
	dcsr = set_field(dcsr, CSR_DCSR_EBREAKM, 1);
	dcsr = set_field(dcsr, CSR_DCSR_EBREAKH, 1);
	dcsr = set_field(dcsr, CSR_DCSR_EBREAKS, 1);
	dcsr = set_field(dcsr, CSR_DCSR_EBREAKU, 1);
	riscv_set_register(target, GDB_REGNO_DCSR, dcsr);
}

static void riscv013_step_or_resume_current_hart(struct target *target, bool step)
{
	RISCV_INFO(r);
	LOG_DEBUG("resuming hart %d (for step?=%d)", r->current_hartid, step);
	assert(riscv_is_halted(target));

	struct riscv_program program;
	riscv_program_init(&program, target);
	riscv_program_fence_i(&program);
	if (riscv_program_exec(&program, target) != ERROR_OK)
		abort();

	/* Issue the halt command, and then wait for the current hart to halt. */
	uint32_t dmcontrol = dmi_read(target, DMI_DMCONTROL);
	dmcontrol = set_field(dmcontrol, DMI_DMCONTROL_RESUMEREQ, 1);
	dmi_write(target, DMI_DMCONTROL, dmcontrol);

	for (size_t i = 0; i < 256; ++i) {
		usleep(10);
		uint32_t dmstatus = dmi_read(target, DMI_DMSTATUS);
		if (get_field(dmstatus, DMI_DMSTATUS_ALLRESUMEACK) == 0)
			continue;
		if (step && get_field(dmstatus, DMI_DMSTATUS_ALLHALTED) == 0)
			continue;

		dmcontrol = set_field(dmcontrol, DMI_DMCONTROL_RESUMEREQ, 0);
		dmi_write(target, DMI_DMCONTROL, dmcontrol);
		return;
	}

	uint32_t dmstatus = dmi_read(target, DMI_DMSTATUS);
	dmcontrol = dmi_read(target, DMI_DMCONTROL);
	LOG_ERROR("unable to resume hart %d", r->current_hartid);
	LOG_ERROR("  dmcontrol=0x%08x", dmcontrol);
	LOG_ERROR("  dmstatus =0x%08x", dmstatus);

	if (step) {
		LOG_ERROR("  was stepping, halting");
		riscv013_halt_current_hart(target);
		return;
	}

	abort();
}

riscv_addr_t riscv013_progbuf_addr(struct target *target)
{
	RISCV013_INFO(info);
	assert(info->progbuf_addr != -1);
	return info->progbuf_addr;
}

riscv_addr_t riscv013_progbuf_size(struct target *target)
{
	RISCV013_INFO(info);
	if (info->progbuf_size == -1) {
		uint32_t acs = dmi_read(target, DMI_ABSTRACTCS);
		info->progbuf_size = get_field(acs, DMI_ABSTRACTCS_PROGSIZE);
	}
	return info->progbuf_size;
}

riscv_addr_t riscv013_data_size(struct target *target)
{
	RISCV013_INFO(info);
	if (info->data_size == -1) {
		uint32_t acs = dmi_read(target, DMI_HARTINFO);
		info->data_size = get_field(acs, DMI_HARTINFO_DATASIZE);
	}
	return info->data_size;
}

riscv_addr_t riscv013_data_addr(struct target *target)
{
	RISCV013_INFO(info);
	if (info->data_addr == -1) {
		uint32_t acs = dmi_read(target, DMI_HARTINFO);
		info->data_addr = get_field(acs, DMI_HARTINFO_DATAACCESS) ? get_field(acs, DMI_HARTINFO_DATAADDR) : 0;
	}
	return info->data_addr;
}

void riscv013_set_autoexec(struct target *target, int offset, bool enabled)
{
	if (offset >= riscv013_progbuf_size(target)) {
		LOG_DEBUG("setting bit %d in AUTOEXECDATA to %d", offset, enabled);
		uint32_t aa = dmi_read(target, DMI_ABSTRACTAUTO);
		uint32_t aa_aed = get_field(aa, DMI_ABSTRACTAUTO_AUTOEXECDATA);
		aa_aed &= ~(1 << (offset - riscv013_progbuf_size(target)));
		aa_aed |= (enabled << (offset - riscv013_progbuf_size(target)));
		aa = set_field(aa, DMI_ABSTRACTAUTO_AUTOEXECDATA, aa_aed);
		dmi_write(target, DMI_ABSTRACTAUTO, aa);
	} else {
		LOG_DEBUG("setting bit %d in AUTOEXECPROGBUF to %d", offset, enabled);
		uint32_t aa = dmi_read(target, DMI_ABSTRACTAUTO);
		uint32_t aa_aed = get_field(aa, DMI_ABSTRACTAUTO_AUTOEXECPROGBUF);
		aa_aed &= ~(1 << offset);
		aa_aed |= (enabled << offset);
		aa = set_field(aa, DMI_ABSTRACTAUTO_AUTOEXECPROGBUF, aa_aed);
		dmi_write(target, DMI_ABSTRACTAUTO, aa);
	}
}

int riscv013_debug_buffer_register(struct target *target, riscv_addr_t addr)
{
	if (addr >= riscv013_data_addr(target))
		return DMI_DATA0 + (addr - riscv013_data_addr(target)) / 4;
	else
		return DMI_PROGBUF0 + (addr - riscv013_progbuf_addr(target)) / 4;
}

void riscv013_clear_abstract_error(struct target *target)
{
	uint32_t acs = dmi_read(target, DMI_ABSTRACTCS);
	dmi_write(target, DMI_ABSTRACTCS, acs);
}<|MERGE_RESOLUTION|>--- conflicted
+++ resolved
@@ -384,19 +384,11 @@
 		}
 	}
 
-<<<<<<< HEAD
-        if (status != DMI_STATUS_SUCCESS) {
-                LOG_ERROR("Failed read from 0x%x, status=%d\n",
-                                address, status);
-                abort();
-        }
-=======
 	if (status != DMI_STATUS_SUCCESS) {
 		LOG_ERROR("Failed read from 0x%x; value=0x%" PRIx64 ", status=%d",
 				address, value, status);
 		abort();
 	}
->>>>>>> 7af58e62
 
 	// This second loop ensures that we got the read
 	// data back. Note that NOP can result in a 'busy' result as well, but
