--- conflicted
+++ resolved
@@ -3218,15 +3218,9 @@
 		return ERROR_OK;
 
 	RISCV013_INFO(info);
-<<<<<<< HEAD
-	if (info->progbufsize >= 2 && !riscv_prefer_sba)
+	if (has_sufficient_progbuf(target, 3) && !riscv_prefer_sba)
 		return read_memory_progbuf(target, address, size, count, buffer,
 			increment);
-=======
-
-	if (has_sufficient_progbuf(target, 3) && !riscv_prefer_sba)
-		return read_memory_progbuf(target, address, size, count, buffer);
->>>>>>> c1c88dcc
 
 	if ((get_field(info->sbcs, DMI_SBCS_SBACCESS8) && size == 1) ||
 			(get_field(info->sbcs, DMI_SBCS_SBACCESS16) && size == 2) ||
@@ -3241,14 +3235,9 @@
 				increment);
 	}
 
-<<<<<<< HEAD
-	if (info->progbufsize >= 2)
+	if (has_sufficient_progbuf(target, 3))
 		return read_memory_progbuf(target, address, size, count, buffer,
 			increment);
-=======
-	if (has_sufficient_progbuf(target, 3))
-		return read_memory_progbuf(target, address, size, count, buffer);
->>>>>>> c1c88dcc
 
 	return read_memory_abstract(target, address, size, count, buffer,
 		increment);
