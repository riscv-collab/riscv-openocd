/*
 * Support for RISC-V, debug version 0.13, which is currently (2/4/17) the
 * latest draft.
 */

#include <assert.h>
#include <stdlib.h>
#include <time.h>

#ifdef HAVE_CONFIG_H
#include "config.h"
#endif

#include "target/target.h"
#include "target/algorithm.h"
#include "target/target_type.h"
#include "log.h"
#include "jtag/jtag.h"
#include "target/register.h"
#include "target/breakpoints.h"
#include "helper/time_support.h"
#include "helper/list.h"
#include "riscv.h"
#include "rtos/riscv_debug.h"
#include "debug_defines.h"
#include "rtos/rtos.h"
#include "program.h"
#include "asm.h"
#include "batch.h"

#define DMI_DATA1 (DMI_DATA0 + 1)
#define DMI_PROGBUF1 (DMI_PROGBUF0 + 1)

static int riscv013_on_step_or_resume(struct target *target, bool step);
static int riscv013_step_or_resume_current_hart(struct target *target,
		bool step, bool use_hasel);
static void riscv013_clear_abstract_error(struct target *target);

/* Implementations of the functions in riscv_info_t. */
static int riscv013_get_register(struct target *target,
		riscv_reg_t *value, int hid, int rid);
static int riscv013_set_register(struct target *target, int hartid, int regid, uint64_t value);
static int riscv013_select_current_hart(struct target *target);
static int riscv013_halt_prep(struct target *target);
static int riscv013_halt_go(struct target *target);
static int riscv013_resume_go(struct target *target);
static int riscv013_step_current_hart(struct target *target);
static int riscv013_on_halt(struct target *target);
static int riscv013_on_step(struct target *target);
static int riscv013_resume_prep(struct target *target);
static bool riscv013_is_halted(struct target *target);
static enum riscv_halt_reason riscv013_halt_reason(struct target *target);
static int riscv013_write_debug_buffer(struct target *target, unsigned index,
		riscv_insn_t d);
static riscv_insn_t riscv013_read_debug_buffer(struct target *target, unsigned
		index);
static int riscv013_execute_debug_buffer(struct target *target);
static void riscv013_fill_dmi_write_u64(struct target *target, char *buf, int a, uint64_t d);
static void riscv013_fill_dmi_read_u64(struct target *target, char *buf, int a);
static int riscv013_dmi_write_u64_bits(struct target *target);
static void riscv013_fill_dmi_nop_u64(struct target *target, char *buf);
static int register_read(struct target *target, uint64_t *value, uint32_t number);
static int register_read_direct(struct target *target, uint64_t *value, uint32_t number);
static int register_write_direct(struct target *target, unsigned number,
		uint64_t value);
static int read_memory(struct target *target, target_addr_t address,
		uint32_t size, uint32_t count, uint8_t *buffer);
static int write_memory(struct target *target, target_addr_t address,
		uint32_t size, uint32_t count, const uint8_t *buffer);
static int riscv013_test_sba_config_reg(struct target *target, target_addr_t legal_address,
		uint32_t num_words, target_addr_t illegal_address, bool run_sbbusyerror_test);
void write_memory_sba_simple(struct target *target, target_addr_t addr, uint32_t* write_data,
		uint32_t write_size, uint32_t sbcs);
void read_memory_sba_simple(struct target *target, target_addr_t addr,
		uint32_t *rd_buf, uint32_t read_size, uint32_t sbcs);
static int	riscv013_test_compliance(struct target *target);

/**
 * Since almost everything can be accomplish by scanning the dbus register, all
 * functions here assume dbus is already selected. The exception are functions
 * called directly by OpenOCD, which can't assume anything about what's
 * currently in IR. They should set IR to dbus explicitly.
 */

#define get_field(reg, mask) (((reg) & (mask)) / ((mask) & ~((mask) << 1)))
#define set_field(reg, mask, val) (((reg) & ~(mask)) | (((val) * ((mask) & ~((mask) << 1))) & (mask)))

#define DIM(x)		(sizeof(x)/sizeof(*x))

#define CSR_DCSR_CAUSE_SWBP		1
#define CSR_DCSR_CAUSE_TRIGGER	2
#define CSR_DCSR_CAUSE_DEBUGINT	3
#define CSR_DCSR_CAUSE_STEP		4
#define CSR_DCSR_CAUSE_HALT		5

#define RISCV013_INFO(r) riscv013_info_t *r = get_info(target)

/*** JTAG registers. ***/

typedef enum {
	DMI_OP_NOP = 0,
	DMI_OP_READ = 1,
	DMI_OP_WRITE = 2
} dmi_op_t;
typedef enum {
	DMI_STATUS_SUCCESS = 0,
	DMI_STATUS_FAILED = 2,
	DMI_STATUS_BUSY = 3
} dmi_status_t;

typedef enum {
	RE_OK,
	RE_FAIL,
	RE_AGAIN
} riscv_error_t;

typedef enum slot {
	SLOT0,
	SLOT1,
	SLOT_LAST,
} slot_t;

/*** Debug Bus registers. ***/

#define CMDERR_NONE				0
#define CMDERR_BUSY				1
#define CMDERR_NOT_SUPPORTED	2
#define CMDERR_EXCEPTION		3
#define CMDERR_HALT_RESUME		4
#define CMDERR_OTHER			7

/*** Info about the core being debugged. ***/

struct trigger {
	uint64_t address;
	uint32_t length;
	uint64_t mask;
	uint64_t value;
	bool read, write, execute;
	int unique_id;
};

typedef enum {
	YNM_MAYBE,
	YNM_YES,
	YNM_NO
} yes_no_maybe_t;

typedef struct {
	struct list_head list;
	int abs_chain_position;

	/* The number of harts connected to this DM. */
	int hart_count;
	/* Indicates we already reset this DM, so don't need to do it again. */
	bool was_reset;
	/* Targets that are connected to this DM. */
	struct list_head target_list;
	/* The currently selected hartid on this DM. */
	int current_hartid;
	bool hasel_supported;

	/* The program buffer stores executable code. 0 is an illegal instruction,
	 * so we use 0 to mean the cached value is invalid. */
	uint32_t progbuf_cache[16];
} dm013_info_t;

typedef struct {
	struct list_head list;
	struct target *target;
} target_list_t;

typedef struct {
	/* The indexed used to address this hart in its DM. */
	unsigned index;
	/* Number of address bits in the dbus register. */
	unsigned abits;
	/* Number of abstract command data registers. */
	unsigned datacount;
	/* Number of words in the Program Buffer. */
	unsigned progbufsize;

	/* We cache the read-only bits of sbcs here. */
	uint32_t sbcs;

	yes_no_maybe_t progbuf_writable;
	/* We only need the address so that we know the alignment of the buffer. */
	riscv_addr_t progbuf_address;

	/* Number of run-test/idle cycles the target requests we do after each dbus
	 * access. */
	unsigned int dtmcs_idle;

	/* This value is incremented every time a dbus access comes back as "busy".
	 * It's used to determine how many run-test/idle cycles to feed the target
	 * in between accesses. */
	unsigned int dmi_busy_delay;

	/* Number of run-test/idle cycles to add between consecutive bus master
	 * reads/writes respectively. */
	unsigned int bus_master_write_delay, bus_master_read_delay;

	/* This value is increased every time we tried to execute two commands
	 * consecutively, and the second one failed because the previous hadn't
	 * completed yet.  It's used to add extra run-test/idle cycles after
	 * starting a command, so we don't have to waste time checking for busy to
	 * go low. */
	unsigned int ac_busy_delay;

	bool abstract_read_csr_supported;
	bool abstract_write_csr_supported;
	bool abstract_read_fpr_supported;
	bool abstract_write_fpr_supported;

	/* When a function returns some error due to a failure indicated by the
	 * target in cmderr, the caller can look here to see what that error was.
	 * (Compare with errno.) */
	uint8_t cmderr;

	/* Some fields from hartinfo. */
	uint8_t datasize;
	uint8_t dataaccess;
	int16_t dataaddr;

	/* The width of the hartsel field. */
	unsigned hartsellen;

	/* DM that provides access to this target. */
	dm013_info_t *dm;
} riscv013_info_t;

LIST_HEAD(dm_list);

static riscv013_info_t *get_info(const struct target *target)
{
	riscv_info_t *info = (riscv_info_t *) target->arch_info;
	return (riscv013_info_t *) info->version_specific;
}

/**
 * Return the DM structure for this target. If there isn't one, find it in the
 * global list of DMs. If it's not in there, then create one and initialize it
 * to 0.
 */
dm013_info_t *get_dm(struct target *target)
{
	RISCV013_INFO(info);
	if (info->dm)
		return info->dm;

	int abs_chain_position = target->tap->abs_chain_position;

	dm013_info_t *entry;
	dm013_info_t *dm = NULL;
	list_for_each_entry(entry, &dm_list, list) {
		if (entry->abs_chain_position == abs_chain_position) {
			dm = entry;
			break;
		}
	}

	if (!dm) {
		LOG_DEBUG("[%d] Allocating new DM", target->coreid);
		dm = calloc(1, sizeof(dm013_info_t));
		dm->abs_chain_position = abs_chain_position;
		dm->current_hartid = -1;
		dm->hart_count = -1;
		INIT_LIST_HEAD(&dm->target_list);
		list_add(&dm->list, &dm_list);
	}

	info->dm = dm;
	target_list_t *target_entry;
	list_for_each_entry(target_entry, &dm->target_list, list) {
		if (target_entry->target == target)
			return dm;
	}
	target_entry = calloc(1, sizeof(*target_entry));
	target_entry->target = target;
	list_add(&target_entry->list, &dm->target_list);

	return dm;
}

static uint32_t set_hartsel(uint32_t initial, uint32_t index)
{
	initial &= ~DMI_DMCONTROL_HARTSELLO;
	initial &= ~DMI_DMCONTROL_HARTSELHI;

	uint32_t index_lo = index & ((1 << DMI_DMCONTROL_HARTSELLO_LENGTH) - 1);
	initial |= index_lo << DMI_DMCONTROL_HARTSELLO_OFFSET;
	uint32_t index_hi = index >> DMI_DMCONTROL_HARTSELLO_LENGTH;
	assert(index_hi < 1 << DMI_DMCONTROL_HARTSELHI_LENGTH);
	initial |= index_hi << DMI_DMCONTROL_HARTSELHI_OFFSET;

	return initial;
}

static void decode_dmi(char *text, unsigned address, unsigned data)
{
	static const struct {
		unsigned address;
		uint64_t mask;
		const char *name;
	} description[] = {
		{ DMI_DMCONTROL, DMI_DMCONTROL_HALTREQ, "haltreq" },
		{ DMI_DMCONTROL, DMI_DMCONTROL_RESUMEREQ, "resumereq" },
		{ DMI_DMCONTROL, DMI_DMCONTROL_HARTRESET, "hartreset" },
		{ DMI_DMCONTROL, DMI_DMCONTROL_HASEL, "hasel" },
		{ DMI_DMCONTROL, DMI_DMCONTROL_HARTSELHI, "hartselhi" },
		{ DMI_DMCONTROL, DMI_DMCONTROL_HARTSELLO, "hartsello" },
		{ DMI_DMCONTROL, DMI_DMCONTROL_NDMRESET, "ndmreset" },
		{ DMI_DMCONTROL, DMI_DMCONTROL_DMACTIVE, "dmactive" },
		{ DMI_DMCONTROL, DMI_DMCONTROL_ACKHAVERESET, "ackhavereset" },

		{ DMI_DMSTATUS, DMI_DMSTATUS_IMPEBREAK, "impebreak" },
		{ DMI_DMSTATUS, DMI_DMSTATUS_ALLHAVERESET, "allhavereset" },
		{ DMI_DMSTATUS, DMI_DMSTATUS_ANYHAVERESET, "anyhavereset" },
		{ DMI_DMSTATUS, DMI_DMSTATUS_ALLRESUMEACK, "allresumeack" },
		{ DMI_DMSTATUS, DMI_DMSTATUS_ANYRESUMEACK, "anyresumeack" },
		{ DMI_DMSTATUS, DMI_DMSTATUS_ALLNONEXISTENT, "allnonexistent" },
		{ DMI_DMSTATUS, DMI_DMSTATUS_ANYNONEXISTENT, "anynonexistent" },
		{ DMI_DMSTATUS, DMI_DMSTATUS_ALLUNAVAIL, "allunavail" },
		{ DMI_DMSTATUS, DMI_DMSTATUS_ANYUNAVAIL, "anyunavail" },
		{ DMI_DMSTATUS, DMI_DMSTATUS_ALLRUNNING, "allrunning" },
		{ DMI_DMSTATUS, DMI_DMSTATUS_ANYRUNNING, "anyrunning" },
		{ DMI_DMSTATUS, DMI_DMSTATUS_ALLHALTED, "allhalted" },
		{ DMI_DMSTATUS, DMI_DMSTATUS_ANYHALTED, "anyhalted" },
		{ DMI_DMSTATUS, DMI_DMSTATUS_AUTHENTICATED, "authenticated" },
		{ DMI_DMSTATUS, DMI_DMSTATUS_AUTHBUSY, "authbusy" },
		{ DMI_DMSTATUS, DMI_DMSTATUS_HASRESETHALTREQ, "hasresethaltreq" },
		{ DMI_DMSTATUS, DMI_DMSTATUS_CONFSTRPTRVALID, "confstrptrvalid" },
		{ DMI_DMSTATUS, DMI_DMSTATUS_VERSION, "version" },

		{ DMI_ABSTRACTCS, DMI_ABSTRACTCS_PROGBUFSIZE, "progbufsize" },
		{ DMI_ABSTRACTCS, DMI_ABSTRACTCS_BUSY, "busy" },
		{ DMI_ABSTRACTCS, DMI_ABSTRACTCS_CMDERR, "cmderr" },
		{ DMI_ABSTRACTCS, DMI_ABSTRACTCS_DATACOUNT, "datacount" },

		{ DMI_COMMAND, DMI_COMMAND_CMDTYPE, "cmdtype" },

		{ DMI_SBCS, DMI_SBCS_SBVERSION, "sbversion" },
		{ DMI_SBCS, DMI_SBCS_SBBUSYERROR, "sbbusyerror" },
		{ DMI_SBCS, DMI_SBCS_SBBUSY, "sbbusy" },
		{ DMI_SBCS, DMI_SBCS_SBREADONADDR, "sbreadonaddr" },
		{ DMI_SBCS, DMI_SBCS_SBACCESS, "sbaccess" },
		{ DMI_SBCS, DMI_SBCS_SBAUTOINCREMENT, "sbautoincrement" },
		{ DMI_SBCS, DMI_SBCS_SBREADONDATA, "sbreadondata" },
		{ DMI_SBCS, DMI_SBCS_SBERROR, "sberror" },
		{ DMI_SBCS, DMI_SBCS_SBASIZE, "sbasize" },
		{ DMI_SBCS, DMI_SBCS_SBACCESS128, "sbaccess128" },
		{ DMI_SBCS, DMI_SBCS_SBACCESS64, "sbaccess64" },
		{ DMI_SBCS, DMI_SBCS_SBACCESS32, "sbaccess32" },
		{ DMI_SBCS, DMI_SBCS_SBACCESS16, "sbaccess16" },
		{ DMI_SBCS, DMI_SBCS_SBACCESS8, "sbaccess8" },
	};

	text[0] = 0;
	for (unsigned i = 0; i < DIM(description); i++) {
		if (description[i].address == address) {
			uint64_t mask = description[i].mask;
			unsigned value = get_field(data, mask);
			if (value) {
				if (i > 0)
					*(text++) = ' ';
				if (mask & (mask >> 1)) {
					/* If the field is more than 1 bit wide. */
					sprintf(text, "%s=%d", description[i].name, value);
				} else {
					strcpy(text, description[i].name);
				}
				text += strlen(text);
			}
		}
	}
}

static void dump_field(int idle, const struct scan_field *field)
{
	static const char * const op_string[] = {"-", "r", "w", "?"};
	static const char * const status_string[] = {"+", "?", "F", "b"};

	if (debug_level < LOG_LVL_DEBUG)
		return;

	uint64_t out = buf_get_u64(field->out_value, 0, field->num_bits);
	unsigned int out_op = get_field(out, DTM_DMI_OP);
	unsigned int out_data = get_field(out, DTM_DMI_DATA);
	unsigned int out_address = out >> DTM_DMI_ADDRESS_OFFSET;

	uint64_t in = buf_get_u64(field->in_value, 0, field->num_bits);
	unsigned int in_op = get_field(in, DTM_DMI_OP);
	unsigned int in_data = get_field(in, DTM_DMI_DATA);
	unsigned int in_address = in >> DTM_DMI_ADDRESS_OFFSET;

	log_printf_lf(LOG_LVL_DEBUG,
			__FILE__, __LINE__, "scan",
			"%db %di %s %08x @%02x -> %s %08x @%02x",
			field->num_bits, idle,
			op_string[out_op], out_data, out_address,
			status_string[in_op], in_data, in_address);

	char out_text[500];
	char in_text[500];
	decode_dmi(out_text, out_address, out_data);
	decode_dmi(in_text, in_address, in_data);
	if (in_text[0] || out_text[0]) {
		log_printf_lf(LOG_LVL_DEBUG, __FILE__, __LINE__, "scan", "%s -> %s",
				out_text, in_text);
	}
}

/*** Utility functions. ***/

static void select_dmi(struct target *target)
{
	if (bscan_tunnel_ir_width != 0) {
		select_dmi_via_bscan(target);
		return;
	}
	jtag_add_ir_scan(target->tap, &select_dbus, TAP_IDLE);
}

static uint32_t dtmcontrol_scan(struct target *target, uint32_t out)
{
	struct scan_field field;
	uint8_t in_value[4];
	uint8_t out_value[4];

	if (bscan_tunnel_ir_width != 0)
		return dtmcontrol_scan_via_bscan(target, out);

	buf_set_u32(out_value, 0, 32, out);

	jtag_add_ir_scan(target->tap, &select_dtmcontrol, TAP_IDLE);

	field.num_bits = 32;
	field.out_value = out_value;
	field.in_value = in_value;
	jtag_add_dr_scan(target->tap, 1, &field, TAP_IDLE);

	/* Always return to dmi. */
	select_dmi(target);

	int retval = jtag_execute_queue();
	if (retval != ERROR_OK) {
		LOG_ERROR("failed jtag scan: %d", retval);
		return retval;
	}

	uint32_t in = buf_get_u32(field.in_value, 0, 32);
	LOG_DEBUG("DTMCS: 0x%x -> 0x%x", out, in);

	return in;
}

static void increase_dmi_busy_delay(struct target *target)
{
	riscv013_info_t *info = get_info(target);
	info->dmi_busy_delay += info->dmi_busy_delay / 10 + 1;
	LOG_DEBUG("dtmcs_idle=%d, dmi_busy_delay=%d, ac_busy_delay=%d",
			info->dtmcs_idle, info->dmi_busy_delay,
			info->ac_busy_delay);

	dtmcontrol_scan(target, DTM_DTMCS_DMIRESET);
}

/**
 * exec: If this is set, assume the scan results in an execution, so more
 * run-test/idle cycles may be required.
 */
static dmi_status_t dmi_scan(struct target *target, uint32_t *address_in,
		uint32_t *data_in, dmi_op_t op, uint32_t address_out, uint32_t data_out,
		bool exec)
{
	riscv013_info_t *info = get_info(target);
	RISCV_INFO(r);
	unsigned num_bits = info->abits + DTM_DMI_OP_LENGTH + DTM_DMI_DATA_LENGTH;
	size_t num_bytes = (num_bits + 7) / 8;
	uint8_t in[num_bytes];
	uint8_t out[num_bytes];
	struct scan_field field = {
		.num_bits = num_bits,
		.out_value = out,
		.in_value = in
	};
	riscv_bscan_tunneled_scan_context_t bscan_ctxt;

	if (r->reset_delays_wait >= 0) {
		r->reset_delays_wait--;
		if (r->reset_delays_wait < 0) {
			info->dmi_busy_delay = 0;
			info->ac_busy_delay = 0;
		}
	}

	memset(in, 0, num_bytes);

	assert(info->abits != 0);

	buf_set_u32(out, DTM_DMI_OP_OFFSET, DTM_DMI_OP_LENGTH, op);
	buf_set_u32(out, DTM_DMI_DATA_OFFSET, DTM_DMI_DATA_LENGTH, data_out);
	buf_set_u32(out, DTM_DMI_ADDRESS_OFFSET, info->abits, address_out);

	/* I wanted to place this code in a different function, but the way JTAG command
	   queueing works in the jtag handling functions, the scan fields either have to be
	   heap allocated, global/static, or else they need to stay on the stack until
	   the jtag_execute_queue() call.  Heap or static fields in this case doesn't seem
	   the best fit.  Declaring stack based field values in a subsidiary function call wouldn't
	   work. */
	if (bscan_tunnel_ir_width != 0) {
		riscv_add_bscan_tunneled_scan(target, &field, &bscan_ctxt);
	} else {
		/* Assume dbus is already selected. */
		jtag_add_dr_scan(target->tap, 1, &field, TAP_IDLE);
	}

	int idle_count = info->dmi_busy_delay;
	if (exec)
		idle_count += info->ac_busy_delay;

	if (idle_count)
		jtag_add_runtest(idle_count, TAP_IDLE);

	int retval = jtag_execute_queue();
	if (retval != ERROR_OK) {
		LOG_ERROR("dmi_scan failed jtag scan");
		return DMI_STATUS_FAILED;
	}

	if (bscan_tunnel_ir_width != 0) {
		/* need to right-shift "in" by one bit, because of clock skew between BSCAN TAP and DM TAP */
		buffer_shr(in, num_bytes, 1);
	}

	if (data_in)
		*data_in = buf_get_u32(in, DTM_DMI_DATA_OFFSET, DTM_DMI_DATA_LENGTH);

	if (address_in)
		*address_in = buf_get_u32(in, DTM_DMI_ADDRESS_OFFSET, info->abits);
	dump_field(idle_count, &field);
	return buf_get_u32(in, DTM_DMI_OP_OFFSET, DTM_DMI_OP_LENGTH);
}

/* If dmi_busy_encountered is non-NULL, this function will use it to tell the
 * caller whether DMI was ever busy during this call. */
static int dmi_op_timeout(struct target *target, uint32_t *data_in,
		bool *dmi_busy_encountered, int dmi_op, uint32_t address,
		uint32_t data_out, int timeout_sec, bool exec, bool ensure_success)
{
	select_dmi(target);

	dmi_status_t status;
	uint32_t address_in;

	if (dmi_busy_encountered)
		*dmi_busy_encountered = false;

	const char *op_name;
	switch (dmi_op) {
		case DMI_OP_NOP:
			op_name = "nop";
			break;
		case DMI_OP_READ:
			op_name = "read";
			break;
		case DMI_OP_WRITE:
			op_name = "write";
			break;
		default:
			LOG_ERROR("Invalid DMI operation: %d", dmi_op);
			return ERROR_FAIL;
	}

	time_t start = time(NULL);
	/* This first loop performs the request.  Note that if for some reason this
	 * stays busy, it is actually due to the previous access. */
	while (1) {
		status = dmi_scan(target, NULL, NULL, dmi_op, address, data_out,
				exec);
		if (status == DMI_STATUS_BUSY) {
			increase_dmi_busy_delay(target);
			if (dmi_busy_encountered)
				*dmi_busy_encountered = true;
		} else if (status == DMI_STATUS_SUCCESS) {
			break;
		} else {
			LOG_ERROR("failed %s at 0x%x, status=%d", op_name, address, status);
			return ERROR_FAIL;
		}
		if (time(NULL) - start > timeout_sec)
			return ERROR_TIMEOUT_REACHED;
	}

	if (status != DMI_STATUS_SUCCESS) {
		LOG_ERROR("Failed %s at 0x%x; status=%d", op_name, address, status);
		return ERROR_FAIL;
	}

	if (ensure_success) {
		/* This second loop ensures the request succeeded, and gets back data.
		 * Note that NOP can result in a 'busy' result as well, but that would be
		 * noticed on the next DMI access we do. */
		while (1) {
			status = dmi_scan(target, &address_in, data_in, DMI_OP_NOP, address, 0,
					false);
			if (status == DMI_STATUS_BUSY) {
				increase_dmi_busy_delay(target);
			} else if (status == DMI_STATUS_SUCCESS) {
				break;
			} else {
				LOG_ERROR("failed %s (NOP) at 0x%x, status=%d", op_name, address,
						status);
				return ERROR_FAIL;
			}
			if (time(NULL) - start > timeout_sec)
				return ERROR_TIMEOUT_REACHED;
		}

		if (status != DMI_STATUS_SUCCESS) {
			if (status == DMI_STATUS_FAILED || !data_in) {
				LOG_ERROR("Failed %s (NOP) at 0x%x; status=%d", op_name, address,
						status);
			} else {
				LOG_ERROR("Failed %s (NOP) at 0x%x; value=0x%x, status=%d",
						op_name, address, *data_in, status);
			}
			return ERROR_FAIL;
		}
	}

	return ERROR_OK;
}

static int dmi_op(struct target *target, uint32_t *data_in,
		bool *dmi_busy_encountered, int dmi_op, uint32_t address,
		uint32_t data_out, bool exec, bool ensure_success)
{
	int result = dmi_op_timeout(target, data_in, dmi_busy_encountered, dmi_op,
			address, data_out, riscv_command_timeout_sec, exec, ensure_success);
	if (result == ERROR_TIMEOUT_REACHED) {
		LOG_ERROR("DMI operation didn't complete in %d seconds. The target is "
				"either really slow or broken. You could increase the "
				"timeout with riscv set_command_timeout_sec.",
				riscv_command_timeout_sec);
		return ERROR_FAIL;
	}
	return result;
}

static int dmi_read(struct target *target, uint32_t *value, uint32_t address)
{
	return dmi_op(target, value, NULL, DMI_OP_READ, address, 0, false, true);
}

static int dmi_read_exec(struct target *target, uint32_t *value, uint32_t address)
{
	return dmi_op(target, value, NULL, DMI_OP_READ, address, 0, true, true);
}

static int dmi_write(struct target *target, uint32_t address, uint32_t value)
{
	return dmi_op(target, NULL, NULL, DMI_OP_WRITE, address, value, false, true);
}

static int dmi_write_exec(struct target *target, uint32_t address,
		uint32_t value, bool ensure_success)
{
	return dmi_op(target, NULL, NULL, DMI_OP_WRITE, address, value, true, ensure_success);
}

int dmstatus_read_timeout(struct target *target, uint32_t *dmstatus,
		bool authenticated, unsigned timeout_sec)
{
	int result = dmi_op_timeout(target, dmstatus, NULL, DMI_OP_READ,
			DMI_DMSTATUS, 0, timeout_sec, false, true);
	if (result != ERROR_OK)
		return result;
	if (authenticated && !get_field(*dmstatus, DMI_DMSTATUS_AUTHENTICATED)) {
		LOG_ERROR("Debugger is not authenticated to target Debug Module. "
				"(dmstatus=0x%x). Use `riscv authdata_read` and "
				"`riscv authdata_write` commands to authenticate.", *dmstatus);
		return ERROR_FAIL;
	}
	return ERROR_OK;
}

int dmstatus_read(struct target *target, uint32_t *dmstatus,
		bool authenticated)
{
	return dmstatus_read_timeout(target, dmstatus, authenticated,
			riscv_command_timeout_sec);
}

static void increase_ac_busy_delay(struct target *target)
{
	riscv013_info_t *info = get_info(target);
	info->ac_busy_delay += info->ac_busy_delay / 10 + 1;
	LOG_DEBUG("dtmcs_idle=%d, dmi_busy_delay=%d, ac_busy_delay=%d",
			info->dtmcs_idle, info->dmi_busy_delay,
			info->ac_busy_delay);
}

uint32_t abstract_register_size(unsigned width)
{
	switch (width) {
		case 32:
			return set_field(0, AC_ACCESS_REGISTER_AARSIZE, 2);
		case 64:
			return set_field(0, AC_ACCESS_REGISTER_AARSIZE, 3);
			break;
		case 128:
			return set_field(0, AC_ACCESS_REGISTER_AARSIZE, 4);
			break;
		default:
			LOG_ERROR("Unsupported register width: %d", width);
			return 0;
	}
}

static int wait_for_idle(struct target *target, uint32_t *abstractcs)
{
	RISCV013_INFO(info);
	time_t start = time(NULL);
	while (1) {
		if (dmi_read(target, abstractcs, DMI_ABSTRACTCS) != ERROR_OK)
			return ERROR_FAIL;

		if (get_field(*abstractcs, DMI_ABSTRACTCS_BUSY) == 0)
			return ERROR_OK;

		if (time(NULL) - start > riscv_command_timeout_sec) {
			info->cmderr = get_field(*abstractcs, DMI_ABSTRACTCS_CMDERR);
			if (info->cmderr != CMDERR_NONE) {
				const char *errors[8] = {
					"none",
					"busy",
					"not supported",
					"exception",
					"halt/resume",
					"reserved",
					"reserved",
					"other" };

				LOG_ERROR("Abstract command ended in error '%s' (abstractcs=0x%x)",
						errors[info->cmderr], *abstractcs);
			}

			LOG_ERROR("Timed out after %ds waiting for busy to go low (abstractcs=0x%x). "
					"Increase the timeout with riscv set_command_timeout_sec.",
					riscv_command_timeout_sec,
					*abstractcs);
			return ERROR_FAIL;
		}
	}
}

static int execute_abstract_command(struct target *target, uint32_t command)
{
	RISCV013_INFO(info);
	if (debug_level >= LOG_LVL_DEBUG) {
		switch (get_field(command, DMI_COMMAND_CMDTYPE)) {
			case 0:
				LOG_DEBUG("command=0x%x; access register, size=%d, postexec=%d, "
						"transfer=%d, write=%d, regno=0x%x",
						command,
						8 << get_field(command, AC_ACCESS_REGISTER_AARSIZE),
						get_field(command, AC_ACCESS_REGISTER_POSTEXEC),
						get_field(command, AC_ACCESS_REGISTER_TRANSFER),
						get_field(command, AC_ACCESS_REGISTER_WRITE),
						get_field(command, AC_ACCESS_REGISTER_REGNO));
				break;
			default:
				LOG_DEBUG("command=0x%x", command);
				break;
		}
	}

	if (dmi_write_exec(target, DMI_COMMAND, command, false) != ERROR_OK)
		return ERROR_FAIL;

	uint32_t abstractcs = 0;
	int result = wait_for_idle(target, &abstractcs);

	info->cmderr = get_field(abstractcs, DMI_ABSTRACTCS_CMDERR);
	if (info->cmderr != 0 || result != ERROR_OK) {
		LOG_DEBUG("command 0x%x failed; abstractcs=0x%x", command, abstractcs);
		/* Clear the error. */
		dmi_write(target, DMI_ABSTRACTCS, DMI_ABSTRACTCS_CMDERR);
		return ERROR_FAIL;
	}

	return ERROR_OK;
}

static riscv_reg_t read_abstract_arg(struct target *target, unsigned index,
		unsigned size_bits)
{
	riscv_reg_t value = 0;
	uint32_t v;
	unsigned offset = index * size_bits / 32;
	switch (size_bits) {
		default:
			LOG_ERROR("Unsupported size: %d bits", size_bits);
			return ~0;
		case 64:
			dmi_read(target, &v, DMI_DATA0 + offset + 1);
			value |= ((uint64_t) v) << 32;
			/* falls through */
		case 32:
			dmi_read(target, &v, DMI_DATA0 + offset);
			value |= v;
	}
	return value;
}

static int write_abstract_arg(struct target *target, unsigned index,
		riscv_reg_t value, unsigned size_bits)
{
	unsigned offset = index * size_bits / 32;
	switch (size_bits) {
		default:
			LOG_ERROR("Unsupported size: %d bits", size_bits);
			return ERROR_FAIL;
		case 64:
			dmi_write(target, DMI_DATA0 + offset + 1, value >> 32);
			/* falls through */
		case 32:
			dmi_write(target, DMI_DATA0 + offset, value);
	}
	return ERROR_OK;
}

/**
 * @par size in bits
 */
static uint32_t access_register_command(struct target *target, uint32_t number,
		unsigned size, uint32_t flags)
{
	uint32_t command = set_field(0, DMI_COMMAND_CMDTYPE, 0);
	switch (size) {
		case 32:
			command = set_field(command, AC_ACCESS_REGISTER_AARSIZE, 2);
			break;
		case 64:
			command = set_field(command, AC_ACCESS_REGISTER_AARSIZE, 3);
			break;
		default:
			assert(0);
	}

	if (number <= GDB_REGNO_XPR31) {
		command = set_field(command, AC_ACCESS_REGISTER_REGNO,
				0x1000 + number - GDB_REGNO_ZERO);
	} else if (number >= GDB_REGNO_FPR0 && number <= GDB_REGNO_FPR31) {
		command = set_field(command, AC_ACCESS_REGISTER_REGNO,
				0x1020 + number - GDB_REGNO_FPR0);
	} else if (number >= GDB_REGNO_CSR0 && number <= GDB_REGNO_CSR4095) {
		command = set_field(command, AC_ACCESS_REGISTER_REGNO,
				number - GDB_REGNO_CSR0);
	} else if (number >= GDB_REGNO_COUNT) {
		/* Custom register. */
		assert(target->reg_cache->reg_list[number].arch_info);
		riscv_reg_info_t *reg_info = target->reg_cache->reg_list[number].arch_info;
		assert(reg_info);
		command = set_field(command, AC_ACCESS_REGISTER_REGNO,
				0xc000 + reg_info->custom_number);
	}

	command |= flags;

	return command;
}

static int register_read_abstract(struct target *target, uint64_t *value,
		uint32_t number, unsigned size)
{
	RISCV013_INFO(info);

	if (number >= GDB_REGNO_FPR0 && number <= GDB_REGNO_FPR31 &&
			!info->abstract_read_fpr_supported)
		return ERROR_FAIL;
	if (number >= GDB_REGNO_CSR0 && number <= GDB_REGNO_CSR4095 &&
			!info->abstract_read_csr_supported)
		return ERROR_FAIL;

	uint32_t command = access_register_command(target, number, size,
			AC_ACCESS_REGISTER_TRANSFER);

	int result = execute_abstract_command(target, command);
	if (result != ERROR_OK) {
		if (info->cmderr == CMDERR_NOT_SUPPORTED) {
			if (number >= GDB_REGNO_FPR0 && number <= GDB_REGNO_FPR31) {
				info->abstract_read_fpr_supported = false;
				LOG_INFO("Disabling abstract command reads from FPRs.");
			} else if (number >= GDB_REGNO_CSR0 && number <= GDB_REGNO_CSR4095) {
				info->abstract_read_csr_supported = false;
				LOG_INFO("Disabling abstract command reads from CSRs.");
			}
		}
		return result;
	}

	if (value)
		*value = read_abstract_arg(target, 0, size);

	return ERROR_OK;
}

static int register_write_abstract(struct target *target, uint32_t number,
		uint64_t value, unsigned size)
{
	RISCV013_INFO(info);

	if (number >= GDB_REGNO_FPR0 && number <= GDB_REGNO_FPR31 &&
			!info->abstract_write_fpr_supported)
		return ERROR_FAIL;
	if (number >= GDB_REGNO_CSR0 && number <= GDB_REGNO_CSR4095 &&
			!info->abstract_write_csr_supported)
		return ERROR_FAIL;

	uint32_t command = access_register_command(target, number, size,
			AC_ACCESS_REGISTER_TRANSFER |
			AC_ACCESS_REGISTER_WRITE);

	if (write_abstract_arg(target, 0, value, size) != ERROR_OK)
		return ERROR_FAIL;

	int result = execute_abstract_command(target, command);
	if (result != ERROR_OK) {
		if (info->cmderr == CMDERR_NOT_SUPPORTED) {
			if (number >= GDB_REGNO_FPR0 && number <= GDB_REGNO_FPR31) {
				info->abstract_write_fpr_supported = false;
				LOG_INFO("Disabling abstract command writes to FPRs.");
			} else if (number >= GDB_REGNO_CSR0 && number <= GDB_REGNO_CSR4095) {
				info->abstract_write_csr_supported = false;
				LOG_INFO("Disabling abstract command writes to CSRs.");
			}
		}
		return result;
	}

	return ERROR_OK;
}

/*
 * Sets the AAMSIZE field of a memory access abstract command based on
 * the width (bits).
 */
static uint32_t abstract_memory_size(unsigned width)
{
	switch (width) {
		case 8:
			return set_field(0, AC_ACCESS_MEMORY_AAMSIZE, 0);
		case 16:
			return set_field(0, AC_ACCESS_MEMORY_AAMSIZE, 1);
		case 32:
			return set_field(0, AC_ACCESS_MEMORY_AAMSIZE, 2);
		case 64:
			return set_field(0, AC_ACCESS_MEMORY_AAMSIZE, 3);
		case 128:
			return set_field(0, AC_ACCESS_MEMORY_AAMSIZE, 4);
		default:
			LOG_ERROR("Unsupported memory width: %d", width);
			return 0;
	}
}

/*
 * Creates a memory access abstract command.
 */
static uint32_t access_memory_command(struct target *target, bool virtual,
		unsigned width, bool postincrement, bool write)
{
	uint32_t command = set_field(0, AC_ACCESS_MEMORY_CMDTYPE, 2);
	command = set_field(command, AC_ACCESS_MEMORY_AAMVIRTUAL, virtual);
	command |= abstract_memory_size(width);
	command = set_field(command, AC_ACCESS_MEMORY_AAMPOSTINCREMENT,
						postincrement);
	command = set_field(command, AC_ACCESS_MEMORY_WRITE, write);

	return command;
}

static int examine_progbuf(struct target *target)
{
	riscv013_info_t *info = get_info(target);

	if (info->progbuf_writable != YNM_MAYBE)
		return ERROR_OK;

	/* Figure out if progbuf is writable. */

	if (info->progbufsize < 1) {
		info->progbuf_writable = YNM_NO;
		LOG_INFO("No program buffer present.");
		return ERROR_OK;
	}

	uint64_t s0;
	if (register_read(target, &s0, GDB_REGNO_S0) != ERROR_OK)
		return ERROR_FAIL;

	struct riscv_program program;
	riscv_program_init(&program, target);
	riscv_program_insert(&program, auipc(S0));
	if (riscv_program_exec(&program, target) != ERROR_OK)
		return ERROR_FAIL;

	if (register_read_direct(target, &info->progbuf_address, GDB_REGNO_S0) != ERROR_OK)
		return ERROR_FAIL;

	riscv_program_init(&program, target);
	riscv_program_insert(&program, sw(S0, S0, 0));
	int result = riscv_program_exec(&program, target);

	if (register_write_direct(target, GDB_REGNO_S0, s0) != ERROR_OK)
		return ERROR_FAIL;

	if (result != ERROR_OK) {
		/* This program might have failed if the program buffer is not
		 * writable. */
		info->progbuf_writable = YNM_NO;
		return ERROR_OK;
	}

	uint32_t written;
	if (dmi_read(target, &written, DMI_PROGBUF0) != ERROR_OK)
		return ERROR_FAIL;
	if (written == (uint32_t) info->progbuf_address) {
		LOG_INFO("progbuf is writable at 0x%" PRIx64,
				info->progbuf_address);
		info->progbuf_writable = YNM_YES;

	} else {
		LOG_INFO("progbuf is not writeable at 0x%" PRIx64,
				info->progbuf_address);
		info->progbuf_writable = YNM_NO;
	}

	return ERROR_OK;
}

typedef enum {
	SPACE_DMI_DATA,
	SPACE_DMI_PROGBUF,
	SPACE_DMI_RAM
} memory_space_t;

typedef struct {
	/* How can the debugger access this memory? */
	memory_space_t memory_space;
	/* Memory address to access the scratch memory from the hart. */
	riscv_addr_t hart_address;
	/* Memory address to access the scratch memory from the debugger. */
	riscv_addr_t debug_address;
	struct working_area *area;
} scratch_mem_t;

/**
 * Find some scratch memory to be used with the given program.
 */
static int scratch_reserve(struct target *target,
		scratch_mem_t *scratch,
		struct riscv_program *program,
		unsigned size_bytes)
{
	riscv_addr_t alignment = 1;
	while (alignment < size_bytes)
		alignment *= 2;

	scratch->area = NULL;

	riscv013_info_t *info = get_info(target);

	if (info->dataaccess == 1) {
		/* Sign extend dataaddr. */
		scratch->hart_address = info->dataaddr;
		if (info->dataaddr & (1<<11))
			scratch->hart_address |= 0xfffffffffffff000ULL;
		/* Align. */
		scratch->hart_address = (scratch->hart_address + alignment - 1) & ~(alignment - 1);

		if ((size_bytes + scratch->hart_address - info->dataaddr + 3) / 4 >=
				info->datasize) {
			scratch->memory_space = SPACE_DMI_DATA;
			scratch->debug_address = (scratch->hart_address - info->dataaddr) / 4;
			return ERROR_OK;
		}
	}

	if (examine_progbuf(target) != ERROR_OK)
		return ERROR_FAIL;

	/* Allow for ebreak at the end of the program. */
	unsigned program_size = (program->instruction_count + 1) * 4;
	scratch->hart_address = (info->progbuf_address + program_size + alignment - 1) &
		~(alignment - 1);
	if ((size_bytes + scratch->hart_address - info->progbuf_address + 3) / 4 >=
			info->progbufsize) {
		scratch->memory_space = SPACE_DMI_PROGBUF;
		scratch->debug_address = (scratch->hart_address - info->progbuf_address) / 4;
		return ERROR_OK;
	}

	if (target_alloc_working_area(target, size_bytes + alignment - 1,
				&scratch->area) == ERROR_OK) {
		scratch->hart_address = (scratch->area->address + alignment - 1) &
			~(alignment - 1);
		scratch->memory_space = SPACE_DMI_RAM;
		scratch->debug_address = scratch->hart_address;
		return ERROR_OK;
	}

	LOG_ERROR("Couldn't find %d bytes of scratch RAM to use. Please configure "
			"a work area with 'configure -work-area-phys'.", size_bytes);
	return ERROR_FAIL;
}

static int scratch_release(struct target *target,
		scratch_mem_t *scratch)
{
	if (scratch->area)
		return target_free_working_area(target, scratch->area);

	return ERROR_OK;
}

static int scratch_read64(struct target *target, scratch_mem_t *scratch,
		uint64_t *value)
{
	uint32_t v;
	switch (scratch->memory_space) {
		case SPACE_DMI_DATA:
			if (dmi_read(target, &v, DMI_DATA0 + scratch->debug_address) != ERROR_OK)
				return ERROR_FAIL;
			*value = v;
			if (dmi_read(target, &v, DMI_DATA1 + scratch->debug_address) != ERROR_OK)
				return ERROR_FAIL;
			*value |= ((uint64_t) v) << 32;
			break;
		case SPACE_DMI_PROGBUF:
			if (dmi_read(target, &v, DMI_PROGBUF0 + scratch->debug_address) != ERROR_OK)
				return ERROR_FAIL;
			*value = v;
			if (dmi_read(target, &v, DMI_PROGBUF1 + scratch->debug_address) != ERROR_OK)
				return ERROR_FAIL;
			*value |= ((uint64_t) v) << 32;
			break;
		case SPACE_DMI_RAM:
			{
				uint8_t buffer[8];
				if (read_memory(target, scratch->debug_address, 4, 2, buffer) != ERROR_OK)
					return ERROR_FAIL;
				*value = buffer[0] |
					(((uint64_t) buffer[1]) << 8) |
					(((uint64_t) buffer[2]) << 16) |
					(((uint64_t) buffer[3]) << 24) |
					(((uint64_t) buffer[4]) << 32) |
					(((uint64_t) buffer[5]) << 40) |
					(((uint64_t) buffer[6]) << 48) |
					(((uint64_t) buffer[7]) << 56);
			}
			break;
	}
	return ERROR_OK;
}

static int scratch_write64(struct target *target, scratch_mem_t *scratch,
		uint64_t value)
{
	switch (scratch->memory_space) {
		case SPACE_DMI_DATA:
			dmi_write(target, DMI_DATA0 + scratch->debug_address, value);
			dmi_write(target, DMI_DATA1 + scratch->debug_address, value >> 32);
			break;
		case SPACE_DMI_PROGBUF:
			dmi_write(target, DMI_PROGBUF0 + scratch->debug_address, value);
			dmi_write(target, DMI_PROGBUF1 + scratch->debug_address, value >> 32);
			break;
		case SPACE_DMI_RAM:
			{
				uint8_t buffer[8] = {
					value,
					value >> 8,
					value >> 16,
					value >> 24,
					value >> 32,
					value >> 40,
					value >> 48,
					value >> 56
				};
				if (write_memory(target, scratch->debug_address, 4, 2, buffer) != ERROR_OK)
					return ERROR_FAIL;
			}
			break;
	}
	return ERROR_OK;
}

/** Return register size in bits. */
static unsigned register_size(struct target *target, unsigned number)
{
	/* If reg_cache hasn't been initialized yet, make a guess. We need this for
	 * when this function is called during examine(). */
	if (target->reg_cache)
		return target->reg_cache->reg_list[number].size;
	else
		return riscv_xlen(target);
}

/**
 * Immediately write the new value to the requested register. This mechanism
 * bypasses any caches.
 */
static int register_write_direct(struct target *target, unsigned number,
		uint64_t value)
{
	RISCV013_INFO(info);
	RISCV_INFO(r);

	LOG_DEBUG("{%d} %s <- 0x%" PRIx64, riscv_current_hartid(target),
			gdb_regno_name(number), value);

	int result = register_write_abstract(target, number, value,
			register_size(target, number));
	if (result == ERROR_OK || info->progbufsize + r->impebreak < 2 ||
			!riscv_is_halted(target))
		return result;

	struct riscv_program program;
	riscv_program_init(&program, target);

	uint64_t s0;
	if (register_read(target, &s0, GDB_REGNO_S0) != ERROR_OK)
		return ERROR_FAIL;

	scratch_mem_t scratch;
	bool use_scratch = false;
	if (number >= GDB_REGNO_FPR0 && number <= GDB_REGNO_FPR31 &&
			riscv_supports_extension(target, riscv_current_hartid(target), 'D') &&
			riscv_xlen(target) < 64) {
		/* There are no instructions to move all the bits from a register, so
		 * we need to use some scratch RAM. */
		use_scratch = true;
		riscv_program_insert(&program, fld(number - GDB_REGNO_FPR0, S0, 0));

		if (scratch_reserve(target, &scratch, &program, 8) != ERROR_OK)
			return ERROR_FAIL;

		if (register_write_direct(target, GDB_REGNO_S0, scratch.hart_address)
				!= ERROR_OK) {
			scratch_release(target, &scratch);
			return ERROR_FAIL;
		}

		if (scratch_write64(target, &scratch, value) != ERROR_OK) {
			scratch_release(target, &scratch);
			return ERROR_FAIL;
		}

	} else {
		if (register_write_direct(target, GDB_REGNO_S0, value) != ERROR_OK)
			return ERROR_FAIL;

		if (number >= GDB_REGNO_FPR0 && number <= GDB_REGNO_FPR31) {
			if (riscv_supports_extension(target, riscv_current_hartid(target), 'D'))
				riscv_program_insert(&program, fmv_d_x(number - GDB_REGNO_FPR0, S0));
			else
				riscv_program_insert(&program, fmv_w_x(number - GDB_REGNO_FPR0, S0));
		} else if (number >= GDB_REGNO_CSR0 && number <= GDB_REGNO_CSR4095) {
			riscv_program_csrw(&program, S0, number);
		} else {
			LOG_ERROR("Unsupported register (enum gdb_regno)(%d)", number);
			return ERROR_FAIL;
		}
	}

	int exec_out = riscv_program_exec(&program, target);
	/* Don't message on error. Probably the register doesn't exist. */
	if (exec_out == ERROR_OK && target->reg_cache) {
		struct reg *reg = &target->reg_cache->reg_list[number];
		buf_set_u64(reg->value, 0, reg->size, value);
	}

	if (use_scratch)
		scratch_release(target, &scratch);

	/* Restore S0. */
	if (register_write_direct(target, GDB_REGNO_S0, s0) != ERROR_OK)
		return ERROR_FAIL;

	return exec_out;
}

/** Return the cached value, or read from the target if necessary. */
static int register_read(struct target *target, uint64_t *value, uint32_t number)
{
	if (number == GDB_REGNO_ZERO) {
		*value = 0;
		return ERROR_OK;
	}
	int result = register_read_direct(target, value, number);
	if (result != ERROR_OK)
		return ERROR_FAIL;
	if (target->reg_cache) {
		struct reg *reg = &target->reg_cache->reg_list[number];
		buf_set_u64(reg->value, 0, reg->size, *value);
	}
	return ERROR_OK;
}

static int is_fpu_reg(uint32_t gdb_regno)
{
	return (gdb_regno >= GDB_REGNO_FPR0 && gdb_regno <= GDB_REGNO_FPR31) ||
		(gdb_regno == GDB_REGNO_CSR0 + CSR_FFLAGS) ||
		(gdb_regno == GDB_REGNO_CSR0 + CSR_FRM) ||
		(gdb_regno == GDB_REGNO_CSR0 + CSR_FCSR);
}

/** Actually read registers from the target right now. */
static int register_read_direct(struct target *target, uint64_t *value, uint32_t number)
{
	RISCV013_INFO(info);
	RISCV_INFO(r);

	int result = register_read_abstract(target, value, number,
			register_size(target, number));

	if (result != ERROR_OK &&
			info->progbufsize + r->impebreak >= 2 &&
			number > GDB_REGNO_XPR31) {
		struct riscv_program program;
		riscv_program_init(&program, target);

		scratch_mem_t scratch;
		bool use_scratch = false;

		uint64_t s0;
		if (register_read(target, &s0, GDB_REGNO_S0) != ERROR_OK)
			return ERROR_FAIL;

		/* Write program to move data into s0. */

		uint64_t mstatus;
		if (is_fpu_reg(number)) {
			if (register_read(target, &mstatus, GDB_REGNO_MSTATUS) != ERROR_OK)
				return ERROR_FAIL;
			if ((mstatus & MSTATUS_FS) == 0)
				if (register_write_direct(target, GDB_REGNO_MSTATUS,
							set_field(mstatus, MSTATUS_FS, 1)) != ERROR_OK)
					return ERROR_FAIL;
		}

		if (number >= GDB_REGNO_FPR0 && number <= GDB_REGNO_FPR31) {
			if (riscv_supports_extension(target, riscv_current_hartid(target), 'D')
					&& riscv_xlen(target) < 64) {
				/* There are no instructions to move all the bits from a
				 * register, so we need to use some scratch RAM. */
				riscv_program_insert(&program, fsd(number - GDB_REGNO_FPR0, S0,
							0));

				if (scratch_reserve(target, &scratch, &program, 8) != ERROR_OK)
					return ERROR_FAIL;
				use_scratch = true;

				if (register_write_direct(target, GDB_REGNO_S0,
							scratch.hart_address) != ERROR_OK) {
					scratch_release(target, &scratch);
					return ERROR_FAIL;
				}
			} else if (riscv_supports_extension(target,
						riscv_current_hartid(target), 'D')) {
				riscv_program_insert(&program, fmv_x_d(S0, number - GDB_REGNO_FPR0));
			} else {
				riscv_program_insert(&program, fmv_x_w(S0, number - GDB_REGNO_FPR0));
			}
		} else if (number >= GDB_REGNO_CSR0 && number <= GDB_REGNO_CSR4095) {
			riscv_program_csrr(&program, S0, number);
		} else {
			LOG_ERROR("Unsupported register (enum gdb_regno)(%d)", number);
			return ERROR_FAIL;
		}

		/* Execute program. */
		result = riscv_program_exec(&program, target);
		/* Don't message on error. Probably the register doesn't exist. */

		if (use_scratch) {
			result = scratch_read64(target, &scratch, value);
			scratch_release(target, &scratch);
			if (result != ERROR_OK)
				return result;
		} else {
			/* Read S0 */
			if (register_read_direct(target, value, GDB_REGNO_S0) != ERROR_OK)
				return ERROR_FAIL;
		}

		if (is_fpu_reg(number) && (mstatus & MSTATUS_FS) == 0)
			if (register_write_direct(target, GDB_REGNO_MSTATUS, mstatus) != ERROR_OK)
				return ERROR_FAIL;

		/* Restore S0. */
		if (register_write_direct(target, GDB_REGNO_S0, s0) != ERROR_OK)
			return ERROR_FAIL;
	}

	if (result == ERROR_OK) {
		LOG_DEBUG("{%d} %s = 0x%" PRIx64, riscv_current_hartid(target),
				gdb_regno_name(number), *value);
	}

	return result;
}

int wait_for_authbusy(struct target *target, uint32_t *dmstatus)
{
	time_t start = time(NULL);
	while (1) {
		uint32_t value;
		if (dmstatus_read(target, &value, false) != ERROR_OK)
			return ERROR_FAIL;
		if (dmstatus)
			*dmstatus = value;
		if (!get_field(value, DMI_DMSTATUS_AUTHBUSY))
			break;
		if (time(NULL) - start > riscv_command_timeout_sec) {
			LOG_ERROR("Timed out after %ds waiting for authbusy to go low (dmstatus=0x%x). "
					"Increase the timeout with riscv set_command_timeout_sec.",
					riscv_command_timeout_sec,
					value);
			return ERROR_FAIL;
		}
	}

	return ERROR_OK;
}

/*** OpenOCD target functions. ***/

static void deinit_target(struct target *target)
{
	LOG_DEBUG("riscv_deinit_target()");
	riscv_info_t *info = (riscv_info_t *) target->arch_info;
	free(info->version_specific);
	/* TODO: free register arch_info */
	info->version_specific = NULL;
}

static int set_haltgroup(struct target *target, bool *supported)
{
	uint32_t write = set_field(DMI_DMCS2_HGWRITE, DMI_DMCS2_HALTGROUP, target->smp);
	if (dmi_write(target, DMI_DMCS2, write) != ERROR_OK)
		return ERROR_FAIL;
	uint32_t read;
	if (dmi_read(target, &read, DMI_DMCS2) != ERROR_OK)
		return ERROR_FAIL;
	*supported = get_field(read, DMI_DMCS2_HALTGROUP) == (unsigned) target->smp;
	return ERROR_OK;
}

static int examine(struct target *target)
{
	/* Don't need to select dbus, since the first thing we do is read dtmcontrol. */

	uint32_t dtmcontrol = dtmcontrol_scan(target, 0);
	LOG_DEBUG("dtmcontrol=0x%x", dtmcontrol);
	LOG_DEBUG("  dmireset=%d", get_field(dtmcontrol, DTM_DTMCS_DMIRESET));
	LOG_DEBUG("  idle=%d", get_field(dtmcontrol, DTM_DTMCS_IDLE));
	LOG_DEBUG("  dmistat=%d", get_field(dtmcontrol, DTM_DTMCS_DMISTAT));
	LOG_DEBUG("  abits=%d", get_field(dtmcontrol, DTM_DTMCS_ABITS));
	LOG_DEBUG("  version=%d", get_field(dtmcontrol, DTM_DTMCS_VERSION));
	if (dtmcontrol == 0) {
		LOG_ERROR("dtmcontrol is 0. Check JTAG connectivity/board power.");
		return ERROR_FAIL;
	}
	if (get_field(dtmcontrol, DTM_DTMCS_VERSION) != 1) {
		LOG_ERROR("Unsupported DTM version %d. (dtmcontrol=0x%x)",
				get_field(dtmcontrol, DTM_DTMCS_VERSION), dtmcontrol);
		return ERROR_FAIL;
	}

	riscv013_info_t *info = get_info(target);
	/* TODO: This won't be true if there are multiple DMs. */
	info->index = target->coreid;
	info->abits = get_field(dtmcontrol, DTM_DTMCS_ABITS);
	info->dtmcs_idle = get_field(dtmcontrol, DTM_DTMCS_IDLE);

	/* Reset the Debug Module. */
	dm013_info_t *dm = get_dm(target);
	if (!dm->was_reset) {
		dmi_write(target, DMI_DMCONTROL, 0);
		dmi_write(target, DMI_DMCONTROL, DMI_DMCONTROL_DMACTIVE);
		dm->was_reset = true;
	}

	dmi_write(target, DMI_DMCONTROL, DMI_DMCONTROL_HARTSELLO |
			DMI_DMCONTROL_HARTSELHI | DMI_DMCONTROL_DMACTIVE |
			DMI_DMCONTROL_HASEL);
	uint32_t dmcontrol;
	if (dmi_read(target, &dmcontrol, DMI_DMCONTROL) != ERROR_OK)
		return ERROR_FAIL;

	if (!get_field(dmcontrol, DMI_DMCONTROL_DMACTIVE)) {
		LOG_ERROR("Debug Module did not become active. dmcontrol=0x%x",
				dmcontrol);
		return ERROR_FAIL;
	}

	dm->hasel_supported = get_field(dmcontrol, DMI_DMCONTROL_HASEL);

	uint32_t dmstatus;
	if (dmstatus_read(target, &dmstatus, false) != ERROR_OK)
		return ERROR_FAIL;
	LOG_DEBUG("dmstatus:  0x%08x", dmstatus);
	if (get_field(dmstatus, DMI_DMSTATUS_VERSION) != 2) {
		LOG_ERROR("OpenOCD only supports Debug Module version 2, not %d "
				"(dmstatus=0x%x)", get_field(dmstatus, DMI_DMSTATUS_VERSION), dmstatus);
		return ERROR_FAIL;
	}

	uint32_t hartsel =
		(get_field(dmcontrol, DMI_DMCONTROL_HARTSELHI) <<
		 DMI_DMCONTROL_HARTSELLO_LENGTH) |
		get_field(dmcontrol, DMI_DMCONTROL_HARTSELLO);
	info->hartsellen = 0;
	while (hartsel & 1) {
		info->hartsellen++;
		hartsel >>= 1;
	}
	LOG_DEBUG("hartsellen=%d", info->hartsellen);

	uint32_t hartinfo;
	if (dmi_read(target, &hartinfo, DMI_HARTINFO) != ERROR_OK)
		return ERROR_FAIL;

	info->datasize = get_field(hartinfo, DMI_HARTINFO_DATASIZE);
	info->dataaccess = get_field(hartinfo, DMI_HARTINFO_DATAACCESS);
	info->dataaddr = get_field(hartinfo, DMI_HARTINFO_DATAADDR);

	if (!get_field(dmstatus, DMI_DMSTATUS_AUTHENTICATED)) {
		LOG_ERROR("Debugger is not authenticated to target Debug Module. "
				"(dmstatus=0x%x). Use `riscv authdata_read` and "
				"`riscv authdata_write` commands to authenticate.", dmstatus);
		/* If we return ERROR_FAIL here, then in a multicore setup the next
		 * core won't be examined, which means we won't set up the
		 * authentication commands for them, which means the config script
		 * needs to be a lot more complex. */
		return ERROR_OK;
	}

	if (dmi_read(target, &info->sbcs, DMI_SBCS) != ERROR_OK)
		return ERROR_FAIL;

	/* Check that abstract data registers are accessible. */
	uint32_t abstractcs;
	if (dmi_read(target, &abstractcs, DMI_ABSTRACTCS) != ERROR_OK)
		return ERROR_FAIL;
	info->datacount = get_field(abstractcs, DMI_ABSTRACTCS_DATACOUNT);
	info->progbufsize = get_field(abstractcs, DMI_ABSTRACTCS_PROGBUFSIZE);

	LOG_INFO("datacount=%d progbufsize=%d", info->datacount, info->progbufsize);

	RISCV_INFO(r);
	r->impebreak = get_field(dmstatus, DMI_DMSTATUS_IMPEBREAK);

	if (info->progbufsize + r->impebreak < 2) {
		LOG_WARNING("We won't be able to execute fence instructions on this "
				"target. Memory may not always appear consistent. "
				"(progbufsize=%d, impebreak=%d)", info->progbufsize,
				r->impebreak);
	}

	if (info->progbufsize < 4 && riscv_enable_virtual) {
		LOG_ERROR("set_enable_virtual is not available on this target. It "
				"requires a program buffer size of at least 4. (progbufsize=%d) "
				"Use `riscv set_enable_virtual off` to continue."
					, info->progbufsize);
	}

	/* Before doing anything else we must first enumerate the harts. */
	if (dm->hart_count < 0) {
		for (int i = 0; i < MIN(RISCV_MAX_HARTS, 1 << info->hartsellen); ++i) {
			r->current_hartid = i;
			if (riscv013_select_current_hart(target) != ERROR_OK)
				return ERROR_FAIL;

			uint32_t s;
			if (dmstatus_read(target, &s, true) != ERROR_OK)
				return ERROR_FAIL;
			if (get_field(s, DMI_DMSTATUS_ANYNONEXISTENT))
				break;
			dm->hart_count = i + 1;

			if (get_field(s, DMI_DMSTATUS_ANYHAVERESET))
				dmi_write(target, DMI_DMCONTROL,
						set_hartsel(DMI_DMCONTROL_DMACTIVE | DMI_DMCONTROL_ACKHAVERESET, i));
		}

		LOG_DEBUG("Detected %d harts.", dm->hart_count);
	}

	if (dm->hart_count == 0) {
		LOG_ERROR("No harts found!");
		return ERROR_FAIL;
	}

	/* Don't call any riscv_* functions until after we've counted the number of
	 * cores and initialized registers. */
	for (int i = 0; i < dm->hart_count; ++i) {
		if (!riscv_rtos_enabled(target) && i != target->coreid)
			continue;

		r->current_hartid = i;
		if (riscv013_select_current_hart(target) != ERROR_OK)
			return ERROR_FAIL;

		bool halted = riscv_is_halted(target);
		if (!halted) {
			if (riscv013_halt_go(target) != ERROR_OK) {
				LOG_ERROR("Fatal: Hart %d failed to halt during examine()", i);
				return ERROR_FAIL;
			}
		}

		/* Without knowing anything else we can at least mess with the
		 * program buffer. */
		r->debug_buffer_size[i] = info->progbufsize;

		int result = register_read_abstract(target, NULL, GDB_REGNO_S0, 64);
		if (result == ERROR_OK)
			r->xlen[i] = 64;
		else
			r->xlen[i] = 32;

		if (register_read(target, &r->misa[i], GDB_REGNO_MISA)) {
			LOG_ERROR("Fatal: Failed to read MISA from hart %d.", i);
			return ERROR_FAIL;
		}

		/* Now init registers based on what we discovered. */
		if (riscv_init_registers(target) != ERROR_OK)
			return ERROR_FAIL;

		/* Display this as early as possible to help people who are using
		 * really slow simulators. */
		LOG_DEBUG(" hart %d: XLEN=%d, misa=0x%" PRIx64, i, r->xlen[i],
				r->misa[i]);

		if (!halted)
			riscv013_step_or_resume_current_hart(target, false, false);
	}

	target_set_examined(target);

	if (target->smp) {
		bool haltgroup_supported;
		if (set_haltgroup(target, &haltgroup_supported) != ERROR_OK)
			return ERROR_FAIL;
		if (haltgroup_supported)
			LOG_INFO("Core %d made part of halt group %d.", target->coreid,
					target->smp);
		else
			LOG_INFO("Core %d could not be made part of halt group %d.",
					target->coreid, target->smp);
	}

	/* Some regression suites rely on seeing 'Examined RISC-V core' to know
	 * when they can connect with gdb/telnet.
	 * We will need to update those suites if we want to change that text. */
	LOG_INFO("Examined RISC-V core; found %d harts",
			riscv_count_harts(target));
	for (int i = 0; i < riscv_count_harts(target); ++i) {
		if (riscv_hart_enabled(target, i)) {
			LOG_INFO(" hart %d: XLEN=%d, misa=0x%" PRIx64, i, r->xlen[i],
					r->misa[i]);
		} else {
			LOG_INFO(" hart %d: currently disabled", i);
		}
	}
	return ERROR_OK;
}

int riscv013_authdata_read(struct target *target, uint32_t *value)
{
	if (wait_for_authbusy(target, NULL) != ERROR_OK)
		return ERROR_FAIL;

	return dmi_read(target, value, DMI_AUTHDATA);
}

int riscv013_authdata_write(struct target *target, uint32_t value)
{
	uint32_t before, after;
	if (wait_for_authbusy(target, &before) != ERROR_OK)
		return ERROR_FAIL;

	dmi_write(target, DMI_AUTHDATA, value);

	if (wait_for_authbusy(target, &after) != ERROR_OK)
		return ERROR_FAIL;

	if (!get_field(before, DMI_DMSTATUS_AUTHENTICATED) &&
			get_field(after, DMI_DMSTATUS_AUTHENTICATED)) {
		LOG_INFO("authdata_write resulted in successful authentication");
		int result = ERROR_OK;
		dm013_info_t *dm = get_dm(target);
		target_list_t *entry;
		list_for_each_entry(entry, &dm->target_list, list) {
			if (examine(entry->target) != ERROR_OK)
				result = ERROR_FAIL;
		}
		return result;
	}

	return ERROR_OK;
}

static int riscv013_hart_count(struct target *target)
{
	dm013_info_t *dm = get_dm(target);
	return dm->hart_count;
}

static int init_target(struct command_context *cmd_ctx,
		struct target *target)
{
	LOG_DEBUG("init");
	riscv_info_t *generic_info = (riscv_info_t *) target->arch_info;

	generic_info->get_register = &riscv013_get_register;
	generic_info->set_register = &riscv013_set_register;
	generic_info->select_current_hart = &riscv013_select_current_hart;
	generic_info->is_halted = &riscv013_is_halted;
	generic_info->resume_go = &riscv013_resume_go;
	generic_info->step_current_hart = &riscv013_step_current_hart;
	generic_info->on_halt = &riscv013_on_halt;
	generic_info->resume_prep = &riscv013_resume_prep;
	generic_info->halt_prep = &riscv013_halt_prep;
	generic_info->halt_go = &riscv013_halt_go;
	generic_info->on_step = &riscv013_on_step;
	generic_info->halt_reason = &riscv013_halt_reason;
	generic_info->read_debug_buffer = &riscv013_read_debug_buffer;
	generic_info->write_debug_buffer = &riscv013_write_debug_buffer;
	generic_info->execute_debug_buffer = &riscv013_execute_debug_buffer;
	generic_info->fill_dmi_write_u64 = &riscv013_fill_dmi_write_u64;
	generic_info->fill_dmi_read_u64 = &riscv013_fill_dmi_read_u64;
	generic_info->fill_dmi_nop_u64 = &riscv013_fill_dmi_nop_u64;
	generic_info->dmi_write_u64_bits = &riscv013_dmi_write_u64_bits;
	generic_info->authdata_read = &riscv013_authdata_read;
	generic_info->authdata_write = &riscv013_authdata_write;
	generic_info->dmi_read = &dmi_read;
	generic_info->dmi_write = &dmi_write;
	generic_info->test_sba_config_reg = &riscv013_test_sba_config_reg;
	generic_info->test_compliance = &riscv013_test_compliance;
	generic_info->hart_count = &riscv013_hart_count;
	generic_info->version_specific = calloc(1, sizeof(riscv013_info_t));
	if (!generic_info->version_specific)
		return ERROR_FAIL;
	riscv013_info_t *info = get_info(target);

	info->progbufsize = -1;

	info->dmi_busy_delay = 0;
	info->bus_master_read_delay = 0;
	info->bus_master_write_delay = 0;
	info->ac_busy_delay = 0;

	/* Assume all these abstract commands are supported until we learn
	 * otherwise.
	 * TODO: The spec allows eg. one CSR to be able to be accessed abstractly
	 * while another one isn't. We don't track that this closely here, but in
	 * the future we probably should. */
	info->abstract_read_csr_supported = true;
	info->abstract_write_csr_supported = true;
	info->abstract_read_fpr_supported = true;
	info->abstract_write_fpr_supported = true;

	return ERROR_OK;
}

static int assert_reset(struct target *target)
{
	RISCV_INFO(r);

	select_dmi(target);

	uint32_t control_base = set_field(0, DMI_DMCONTROL_DMACTIVE, 1);

	if (target->rtos) {
		/* There's only one target, and OpenOCD thinks each hart is a thread.
		 * We must reset them all. */

		/* TODO: Try to use hasel in dmcontrol */

		/* Set haltreq for each hart. */
		uint32_t control = control_base;
		for (int i = 0; i < riscv_count_harts(target); ++i) {
			if (!riscv_hart_enabled(target, i))
				continue;

			control = set_hartsel(control_base, i);
			control = set_field(control, DMI_DMCONTROL_HALTREQ,
					target->reset_halt ? 1 : 0);
			dmi_write(target, DMI_DMCONTROL, control);
		}
		/* Assert ndmreset */
		control = set_field(control, DMI_DMCONTROL_NDMRESET, 1);
		dmi_write(target, DMI_DMCONTROL, control);

	} else {
		/* Reset just this hart. */
		uint32_t control = set_hartsel(control_base, r->current_hartid);
		control = set_field(control, DMI_DMCONTROL_HALTREQ,
				target->reset_halt ? 1 : 0);
		control = set_field(control, DMI_DMCONTROL_NDMRESET, 1);
		dmi_write(target, DMI_DMCONTROL, control);
	}

	target->state = TARGET_RESET;

	dm013_info_t *dm = get_dm(target);

	/* The DM might have gotten reset if OpenOCD called us in some reset that
	 * involves SRST being toggled. So clear our cache which may be out of
	 * date. */
	memset(dm->progbuf_cache, 0, sizeof(dm->progbuf_cache));

	return ERROR_OK;
}

static int deassert_reset(struct target *target)
{
	RISCV_INFO(r);
	RISCV013_INFO(info);
	select_dmi(target);

	/* Clear the reset, but make sure haltreq is still set */
	uint32_t control = 0;
	control = set_field(control, DMI_DMCONTROL_HALTREQ, target->reset_halt ? 1 : 0);
	control = set_field(control, DMI_DMCONTROL_DMACTIVE, 1);
	dmi_write(target, DMI_DMCONTROL,
			set_hartsel(control, r->current_hartid));

	uint32_t dmstatus;
	int dmi_busy_delay = info->dmi_busy_delay;
	time_t start = time(NULL);

	for (int i = 0; i < riscv_count_harts(target); ++i) {
		int index = i;
		if (target->rtos) {
			if (!riscv_hart_enabled(target, index))
				continue;
			dmi_write(target, DMI_DMCONTROL,
					set_hartsel(control, index));
		} else {
			index = r->current_hartid;
		}

		char *operation;
		uint32_t expected_field;
		if (target->reset_halt) {
			operation = "halt";
			expected_field = DMI_DMSTATUS_ALLHALTED;
		} else {
			operation = "run";
			expected_field = DMI_DMSTATUS_ALLRUNNING;
		}
		LOG_DEBUG("Waiting for hart %d to %s out of reset.", index, operation);
		while (1) {
			int result = dmstatus_read_timeout(target, &dmstatus, true,
					riscv_reset_timeout_sec);
			if (result == ERROR_TIMEOUT_REACHED)
				LOG_ERROR("Hart %d didn't complete a DMI read coming out of "
						"reset in %ds; Increase the timeout with riscv "
						"set_reset_timeout_sec.",
						index, riscv_reset_timeout_sec);
			if (result != ERROR_OK)
				return result;
			if (get_field(dmstatus, expected_field))
				break;
			if (time(NULL) - start > riscv_reset_timeout_sec) {
				LOG_ERROR("Hart %d didn't %s coming out of reset in %ds; "
						"dmstatus=0x%x; "
						"Increase the timeout with riscv set_reset_timeout_sec.",
						index, operation, riscv_reset_timeout_sec, dmstatus);
				return ERROR_FAIL;
			}
		}
		target->state = TARGET_HALTED;

		if (get_field(dmstatus, DMI_DMSTATUS_ALLHAVERESET)) {
			/* Ack reset. */
			dmi_write(target, DMI_DMCONTROL,
					set_hartsel(control, index) |
					DMI_DMCONTROL_ACKHAVERESET);
		}

		if (!target->rtos)
			break;
	}
	info->dmi_busy_delay = dmi_busy_delay;
	return ERROR_OK;
}

/**
 * @par size in bytes
 */
static uint64_t read_from_buf(const uint8_t *buffer, unsigned size)
{
	switch (size) {
		case 1:
			return buffer[0];
		case 2:
			return buffer[0]
				| ((uint64_t) buffer[1] << 8);
		case 4:
			return buffer[0]
				| ((uint64_t) buffer[1] << 8)
				| ((uint64_t) buffer[2] << 16)
				| ((uint64_t) buffer[3] << 24);
		case 8:
			return buffer[0]
				| ((uint64_t) buffer[1] << 8)
				| ((uint64_t) buffer[2] << 16)
				| ((uint64_t) buffer[3] << 24)
				| ((uint64_t) buffer[4] << 32)
				| ((uint64_t) buffer[5] << 40)
				| ((uint64_t) buffer[6] << 48)
				| ((uint64_t) buffer[7] << 56);
		default:
			assert(false);
	}
	return -1;
}

/**
 * @par size in bytes
 */
static void write_to_buf(uint8_t *buffer, uint64_t value, unsigned size)
{
	switch (size) {
		case 8:
			buffer[7] = value >> 56;
			buffer[6] = value >> 48;
			buffer[5] = value >> 40;
			buffer[4] = value >> 32;
			/* falls through */
		case 4:
			buffer[3] = value >> 24;
			buffer[2] = value >> 16;
			/* falls through */
		case 2:
			buffer[1] = value >> 8;
			/* falls through */
		case 1:
			buffer[0] = value;
			break;
		default:
			assert(false);
	}
}

static int execute_fence(struct target *target)
{
	int old_hartid = riscv_current_hartid(target);

	/* FIXME: For non-coherent systems we need to flush the caches right
	 * here, but there's no ISA-defined way of doing that. */
	{
		struct riscv_program program;
		riscv_program_init(&program, target);
		riscv_program_fence_i(&program);
		riscv_program_fence(&program);
		int result = riscv_program_exec(&program, target);
		if (result != ERROR_OK)
			LOG_DEBUG("Unable to execute pre-fence");
	}

	for (int i = 0; i < riscv_count_harts(target); ++i) {
		if (!riscv_hart_enabled(target, i))
			continue;

		riscv_set_current_hartid(target, i);

		struct riscv_program program;
		riscv_program_init(&program, target);
		riscv_program_fence_i(&program);
		riscv_program_fence(&program);
		int result = riscv_program_exec(&program, target);
		if (result != ERROR_OK)
			LOG_DEBUG("Unable to execute fence on hart %d", i);
	}

	riscv_set_current_hartid(target, old_hartid);

	return ERROR_OK;
}

static void log_memory_access(target_addr_t address, uint64_t value,
		unsigned size_bytes, bool read)
{
	if (debug_level < LOG_LVL_DEBUG)
		return;

	char fmt[80];
	sprintf(fmt, "M[0x%" TARGET_PRIxADDR "] %ss 0x%%0%d" PRIx64,
			address, read ? "read" : "write", size_bytes * 2);
	switch (size_bytes) {
		case 1:
			value &= 0xff;
			break;
		case 2:
			value &= 0xffff;
			break;
		case 4:
			value &= 0xffffffff;
			break;
		case 8:
			break;
		default:
			assert(false);
	}
	LOG_DEBUG(fmt, value);
}

/* Read the relevant sbdata regs depending on size, and put the results into
 * buffer. */
static int read_memory_bus_word(struct target *target, target_addr_t address,
		uint32_t size, uint8_t *buffer)
{
	uint32_t value;
	if (size > 12) {
		if (dmi_read(target, &value, DMI_SBDATA3) != ERROR_OK)
			return ERROR_FAIL;
		write_to_buf(buffer + 12, value, 4);
		log_memory_access(address + 12, value, 4, true);
	}
	if (size > 8) {
		if (dmi_read(target, &value, DMI_SBDATA2) != ERROR_OK)
			return ERROR_FAIL;
		write_to_buf(buffer + 8, value, 4);
		log_memory_access(address + 8, value, 4, true);
	}
	if (size > 4) {
		if (dmi_read(target, &value, DMI_SBDATA1) != ERROR_OK)
			return ERROR_FAIL;
		write_to_buf(buffer + 4, value, 4);
		log_memory_access(address + 4, value, 4, true);
	}
	if (dmi_read(target, &value, DMI_SBDATA0) != ERROR_OK)
		return ERROR_FAIL;
	write_to_buf(buffer, value, MIN(size, 4));
	log_memory_access(address, value, MIN(size, 4), true);
	return ERROR_OK;
}

static uint32_t sb_sbaccess(unsigned size_bytes)
{
	switch (size_bytes) {
		case 1:
			return set_field(0, DMI_SBCS_SBACCESS, 0);
		case 2:
			return set_field(0, DMI_SBCS_SBACCESS, 1);
		case 4:
			return set_field(0, DMI_SBCS_SBACCESS, 2);
		case 8:
			return set_field(0, DMI_SBCS_SBACCESS, 3);
		case 16:
			return set_field(0, DMI_SBCS_SBACCESS, 4);
	}
	assert(0);
	return 0;	/* Make mingw happy. */
}

static target_addr_t sb_read_address(struct target *target)
{
	RISCV013_INFO(info);
	unsigned sbasize = get_field(info->sbcs, DMI_SBCS_SBASIZE);
	target_addr_t address = 0;
	uint32_t v;
	if (sbasize > 32) {
#if BUILD_TARGET64
		dmi_read(target, &v, DMI_SBADDRESS1);
		address |= v;
		address <<= 32;
#endif
	}
	dmi_read(target, &v, DMI_SBADDRESS0);
	address |= v;
	return address;
}

static int sb_write_address(struct target *target, target_addr_t address)
{
	RISCV013_INFO(info);
	unsigned sbasize = get_field(info->sbcs, DMI_SBCS_SBASIZE);
	/* There currently is no support for >64-bit addresses in OpenOCD. */
	if (sbasize > 96)
		dmi_write(target, DMI_SBADDRESS3, 0);
	if (sbasize > 64)
		dmi_write(target, DMI_SBADDRESS2, 0);
	if (sbasize > 32)
#if BUILD_TARGET64
		dmi_write(target, DMI_SBADDRESS1, address >> 32);
#else
		dmi_write(target, DMI_SBADDRESS1, 0);
#endif
	return dmi_write(target, DMI_SBADDRESS0, address);
}

static int read_sbcs_nonbusy(struct target *target, uint32_t *sbcs)
{
	time_t start = time(NULL);
	while (1) {
		if (dmi_read(target, sbcs, DMI_SBCS) != ERROR_OK)
			return ERROR_FAIL;
		if (!get_field(*sbcs, DMI_SBCS_SBBUSY))
			return ERROR_OK;
		if (time(NULL) - start > riscv_command_timeout_sec) {
			LOG_ERROR("Timed out after %ds waiting for sbbusy to go low (sbcs=0x%x). "
					"Increase the timeout with riscv set_command_timeout_sec.",
					riscv_command_timeout_sec, *sbcs);
			return ERROR_FAIL;
		}
	}
}

static int modify_privilege(struct target *target, uint64_t *mstatus, uint64_t *mstatus_old)
{
	RISCV013_INFO(info);

	if (riscv_enable_virtual && info->progbufsize >= 4) {
		/* Read DCSR */
		uint64_t dcsr;
		if (register_read(target, &dcsr, GDB_REGNO_DCSR) != ERROR_OK)
			return ERROR_FAIL;

		/* Read and save MSTATUS */
		if (register_read(target, mstatus, GDB_REGNO_MSTATUS) != ERROR_OK)
			return ERROR_FAIL;
		*mstatus_old = *mstatus;

		/* If we come from m-mode with mprv set, we want to keep mpp */
		if (get_field(dcsr, DCSR_PRV) < 3) {
			/* MPP = PRIV */
			*mstatus = set_field(*mstatus, MSTATUS_MPP, get_field(dcsr, DCSR_PRV));

			/* MPRV = 1 */
			*mstatus = set_field(*mstatus, MSTATUS_MPRV, 1);

			/* Write MSTATUS */
			if (*mstatus != *mstatus_old)
				if (register_write_direct(target, GDB_REGNO_MSTATUS, *mstatus) != ERROR_OK)
					return ERROR_FAIL;
		}
	}

	return ERROR_OK;
}

static int read_memory_bus_v0(struct target *target, target_addr_t address,
		uint32_t size, uint32_t count, uint8_t *buffer)
{
	LOG_DEBUG("System Bus Access: size: %d\tcount:%d\tstart address: 0x%08"
			TARGET_PRIxADDR, size, count, address);
	uint8_t *t_buffer = buffer;
	riscv_addr_t cur_addr = address;
	riscv_addr_t fin_addr = address + (count * size);
	uint32_t access = 0;

	const int DMI_SBCS_SBSINGLEREAD_OFFSET = 20;
	const uint32_t DMI_SBCS_SBSINGLEREAD = (0x1U << DMI_SBCS_SBSINGLEREAD_OFFSET);

	const int DMI_SBCS_SBAUTOREAD_OFFSET = 15;
	const uint32_t DMI_SBCS_SBAUTOREAD = (0x1U << DMI_SBCS_SBAUTOREAD_OFFSET);

	/* ww favorise one off reading if there is an issue */
	if (count == 1) {
		for (uint32_t i = 0; i < count; i++) {
			if (dmi_read(target, &access, DMI_SBCS) != ERROR_OK)
				return ERROR_FAIL;
			dmi_write(target, DMI_SBADDRESS0, cur_addr);
			/* size/2 matching the bit access of the spec 0.13 */
			access = set_field(access, DMI_SBCS_SBACCESS, size/2);
			access = set_field(access, DMI_SBCS_SBSINGLEREAD, 1);
			LOG_DEBUG("\r\nread_memory: sab: access:  0x%08x", access);
			dmi_write(target, DMI_SBCS, access);
			/* 3) read */
			uint32_t value;
			if (dmi_read(target, &value, DMI_SBDATA0) != ERROR_OK)
				return ERROR_FAIL;
			LOG_DEBUG("\r\nread_memory: sab: value:  0x%08x", value);
			write_to_buf(t_buffer, value, size);
			t_buffer += size;
			cur_addr += size;
		}
		return ERROR_OK;
	}

	/* has to be the same size if we want to read a block */
	LOG_DEBUG("reading block until final address 0x%" PRIx64, fin_addr);
	if (dmi_read(target, &access, DMI_SBCS) != ERROR_OK)
		return ERROR_FAIL;
	/* set current address */
	dmi_write(target, DMI_SBADDRESS0, cur_addr);
	/* 2) write sbaccess=2, sbsingleread,sbautoread,sbautoincrement
	 * size/2 matching the bit access of the spec 0.13 */
	access = set_field(access, DMI_SBCS_SBACCESS, size/2);
	access = set_field(access, DMI_SBCS_SBAUTOREAD, 1);
	access = set_field(access, DMI_SBCS_SBSINGLEREAD, 1);
	access = set_field(access, DMI_SBCS_SBAUTOINCREMENT, 1);
	LOG_DEBUG("\r\naccess:  0x%08x", access);
	dmi_write(target, DMI_SBCS, access);

	while (cur_addr < fin_addr) {
		LOG_DEBUG("\r\nsab:autoincrement: \r\n size: %d\tcount:%d\taddress: 0x%08"
				PRIx64, size, count, cur_addr);
		/* read */
		uint32_t value;
		if (dmi_read(target, &value, DMI_SBDATA0) != ERROR_OK)
			return ERROR_FAIL;
		write_to_buf(t_buffer, value, size);
		cur_addr += size;
		t_buffer += size;

		/* if we are reaching last address, we must clear autoread */
		if (cur_addr == fin_addr && count != 1) {
			dmi_write(target, DMI_SBCS, 0);
			if (dmi_read(target, &value, DMI_SBDATA0) != ERROR_OK)
				return ERROR_FAIL;
			write_to_buf(t_buffer, value, size);
		}
	}

	return ERROR_OK;
}

/**
 * Read the requested memory using the system bus interface.
 */
static int read_memory_bus_v1(struct target *target, target_addr_t address,
		uint32_t size, uint32_t count, uint8_t *buffer)
{
	RISCV013_INFO(info);
	target_addr_t next_address = address;
	target_addr_t end_address = address + count * size;

	while (next_address < end_address) {
		uint32_t sbcs_write = set_field(0, DMI_SBCS_SBREADONADDR, 1);
		sbcs_write |= sb_sbaccess(size);
		sbcs_write = set_field(sbcs_write, DMI_SBCS_SBAUTOINCREMENT, 1);
		if (count > 1)
			sbcs_write = set_field(sbcs_write, DMI_SBCS_SBREADONDATA, count > 1);
		if (dmi_write(target, DMI_SBCS, sbcs_write) != ERROR_OK)
			return ERROR_FAIL;

		/* This address write will trigger the first read. */
		if (sb_write_address(target, next_address) != ERROR_OK)
			return ERROR_FAIL;

		if (info->bus_master_read_delay) {
			jtag_add_runtest(info->bus_master_read_delay, TAP_IDLE);
			if (jtag_execute_queue() != ERROR_OK) {
				LOG_ERROR("Failed to scan idle sequence");
				return ERROR_FAIL;
			}
		}

		for (uint32_t i = (next_address - address) / size; i < count - 1; i++) {
			if (read_memory_bus_word(target, address + i * size, size,
					buffer + i * size) != ERROR_OK)
				return ERROR_FAIL;
		}

		uint32_t sbcs_read = 0;
		if (count > 1) {
			/* "Writes to sbcs while sbbusy is high result in undefined behavior.
			 * A debugger must not write to sbcs until it reads sbbusy as 0." */
			if (read_sbcs_nonbusy(target, &sbcs_read) != ERROR_OK)
				return ERROR_FAIL;

			sbcs_write = set_field(sbcs_write, DMI_SBCS_SBREADONDATA, 0);
			if (dmi_write(target, DMI_SBCS, sbcs_write) != ERROR_OK)
				return ERROR_FAIL;
		}

		if (!get_field(sbcs_read, DMI_SBCS_SBERROR) &&
				!get_field(sbcs_read, DMI_SBCS_SBBUSYERROR)) {
			if (read_memory_bus_word(target, address + (count - 1) * size, size,
						buffer + (count - 1) * size) != ERROR_OK)
				return ERROR_FAIL;

			if (read_sbcs_nonbusy(target, &sbcs_read) != ERROR_OK)
				return ERROR_FAIL;
		}

		if (get_field(sbcs_read, DMI_SBCS_SBBUSYERROR)) {
			/* We read while the target was busy. Slow down and try again. */
			if (dmi_write(target, DMI_SBCS, DMI_SBCS_SBBUSYERROR) != ERROR_OK)
				return ERROR_FAIL;
			next_address = sb_read_address(target);
			info->bus_master_read_delay += info->bus_master_read_delay / 10 + 1;
			continue;
		}

		unsigned error = get_field(sbcs_read, DMI_SBCS_SBERROR);
		if (error == 0) {
			next_address = end_address;
		} else {
			/* Some error indicating the bus access failed, but not because of
			 * something we did wrong. */
			if (dmi_write(target, DMI_SBCS, DMI_SBCS_SBERROR) != ERROR_OK)
				return ERROR_FAIL;
			return ERROR_FAIL;
		}
	}

	return ERROR_OK;
}

static int batch_run(const struct target *target, struct riscv_batch *batch)
{
	RISCV013_INFO(info);
	RISCV_INFO(r);
	if (r->reset_delays_wait >= 0) {
		r->reset_delays_wait -= batch->used_scans;
		if (r->reset_delays_wait <= 0) {
			batch->idle_count = 0;
			info->dmi_busy_delay = 0;
			info->ac_busy_delay = 0;
		}
	}
	return riscv_batch_run(batch);
}

/*
 * Performs a memory read using memory access abstract commands. The read sizes
 * supported are 1, 2, and 4 bytes despite the spec's support of 8 and 16 byte
 * aamsize fields in the memory access abstract command.
 */
static int read_memory_abstract(struct target *target, target_addr_t address,
		uint32_t size, uint32_t count, uint8_t *buffer)
{
	int result = ERROR_OK;

	LOG_DEBUG("reading %d words of %d bytes from 0x%" TARGET_PRIxADDR, count,
			  size, address);

	memset(buffer, 0, count*size);

	/* Convert the size (bytes) to width (bits) */
	unsigned width = size << 3;
	if (width > 64) {
		/* TODO: Add 128b support if it's ever used. Involves modifying
				 read/write_abstract_arg() to work on two 64b values. */
		LOG_ERROR("Unsupported size: %d bits", size);
		return ERROR_FAIL;
	}

	/* Create the command (physical address, postincrement, read) */
	uint32_t command = access_memory_command(target, false, width, true, false);

	/* Execute the reads */
	uint8_t *p = buffer;
	bool updateaddr = true;
	unsigned width32 = (width + 31) / 32 * 32;
	for (uint32_t c = 0; c < count; c++) {
		/* Only update the addres initially and let postincrement update it */
		if (updateaddr) {
			/* Set arg1 to the address: address + c * size */
			result = write_abstract_arg(target, 1, address, riscv_xlen(target));
			if (result != ERROR_OK) {
				LOG_ERROR("Failed to write arg1 during read_memory_abstract().");
				return result;
			}
		}

		/* Execute the command */
		result = execute_abstract_command(target, command);
		if (result != ERROR_OK) {
			LOG_ERROR("Failed to execute command read_memory_abstract().");
			return result;
		}

		/* Copy arg0 to buffer (rounded width up to nearest 32) */
		riscv_reg_t value = read_abstract_arg(target, 0, width32);
		write_to_buf(p, value, size);

		updateaddr = false;
		p += size;
	}

	return result;
}

/*
 * Performs a memory write using memory access abstract commands. The write
 * sizes supported are 1, 2, and 4 bytes despite the spec's support of 8 and 16
 * byte aamsize fields in the memory access abstract command.
 */
static int write_memory_abstract(struct target *target, target_addr_t address,
		uint32_t size, uint32_t count, const uint8_t *buffer)
{
	int result = ERROR_OK;

	LOG_DEBUG("writing %d words of %d bytes from 0x%" TARGET_PRIxADDR, count,
			  size, address);

	/* Convert the size (bytes) to width (bits) */
	unsigned width = size << 3;
	if (width > 64) {
		/* TODO: Add 128b support if it's ever used. Involves modifying
				 read/write_abstract_arg() to work on two 64b values. */
		LOG_ERROR("Unsupported size: %d bits", width);
		return ERROR_FAIL;
	}

	/* Create the command (physical address, postincrement, write) */
	uint32_t command = access_memory_command(target, false, width, true, true);

	/* Execute the writes */
	const uint8_t *p = buffer;
	bool updateaddr = true;
	for (uint32_t c = 0; c < count; c++) {
		/* Move data to arg0 */
		riscv_reg_t value = read_from_buf(p, size);
		result = write_abstract_arg(target, 0, value, riscv_xlen(target));
		if (result != ERROR_OK) {
			LOG_ERROR("Failed to write arg0 during write_memory_abstract().");
			return result;
		  }

		/* Only update the addres initially and let postincrement update it */
		if (updateaddr) {
			/* Set arg1 to the address: address + c * size */
			result = write_abstract_arg(target, 1, address, riscv_xlen(target));
			if (result != ERROR_OK) {
				LOG_ERROR("Failed to write arg1 during write_memory_abstract().");
				return result;
			}
		}

		/* Execute the command */
		result = execute_abstract_command(target, command);
		if (result != ERROR_OK) {
			LOG_ERROR("Failed to execute command write_memory_abstract().");
			return result;
		}

		updateaddr = false;
		p += size;
	}

	return result;
}

/**
 * Read the requested memory, taking care to execute every read exactly once,
 * even if cmderr=busy is encountered.
 */
static int read_memory_progbuf_inner(struct target *target, target_addr_t address,
		uint32_t size, uint32_t count, uint8_t *buffer)
{
	RISCV013_INFO(info);

	int result = ERROR_OK;

	/* Write address to S0, and execute buffer. */
	result = register_write_direct(target, GDB_REGNO_S0, address);
	if (result != ERROR_OK)
		goto error;
	uint32_t command = access_register_command(target, GDB_REGNO_S1,
			riscv_xlen(target),
			AC_ACCESS_REGISTER_TRANSFER | AC_ACCESS_REGISTER_POSTEXEC);
	if (execute_abstract_command(target, command) != ERROR_OK)
		return ERROR_FAIL;

	/* First read has just triggered. Result is in s1. */

	if (count == 1) {
		uint64_t value;
		if (register_read_direct(target, &value, GDB_REGNO_S1) != ERROR_OK)
			return ERROR_FAIL;
		write_to_buf(buffer, value, size);
		log_memory_access(address, value, size, true);
		return ERROR_OK;
	}

	if (dmi_write(target, DMI_ABSTRACTAUTO,
			1 << DMI_ABSTRACTAUTO_AUTOEXECDATA_OFFSET) != ERROR_OK)
		goto error;
	/* Read garbage from dmi_data0, which triggers another execution of the
	 * program. Now dmi_data0 contains the first good result, and s1 the next
	 * memory value. */
	if (dmi_read_exec(target, NULL, DMI_DATA0) != ERROR_OK)
		goto error;

	/* read_addr is the next address that the hart will read from, which is the
	 * value in s0. */
	riscv_addr_t read_addr = address + 2 * size;
	riscv_addr_t fin_addr = address + (count * size);
	while (read_addr < fin_addr) {
		LOG_DEBUG("read_addr=0x%" PRIx64 ", fin_addr=0x%" PRIx64, read_addr,
				fin_addr);
		/* The pipeline looks like this:
		 * memory -> s1 -> dm_data0 -> debugger
		 * Right now:
		 * s0 contains read_addr
		 * s1 contains mem[read_addr-size]
		 * dm_data0 contains[read_addr-size*2]
		 */

		LOG_DEBUG("creating burst to read from 0x%" PRIx64
				" up to 0x%" PRIx64, read_addr, fin_addr);
		assert(read_addr >= address && read_addr < fin_addr);
		struct riscv_batch *batch = riscv_batch_alloc(target, 32,
				info->dmi_busy_delay + info->ac_busy_delay);

		size_t reads = 0;
		for (riscv_addr_t addr = read_addr; addr < fin_addr; addr += size) {
			if (size > 4)
				riscv_batch_add_dmi_read(batch, DMI_DATA1);
			riscv_batch_add_dmi_read(batch, DMI_DATA0);

			reads++;
			if (riscv_batch_full(batch))
				break;
		}

		batch_run(target, batch);

		/* Wait for the target to finish performing the last abstract command,
		 * and update our copy of cmderr. If we see that DMI is busy here,
		 * dmi_busy_delay will be incremented. */
		uint32_t abstractcs;
		if (dmi_read(target, &abstractcs, DMI_ABSTRACTCS) != ERROR_OK)
			return ERROR_FAIL;
		while (get_field(abstractcs, DMI_ABSTRACTCS_BUSY))
			if (dmi_read(target, &abstractcs, DMI_ABSTRACTCS) != ERROR_OK)
				return ERROR_FAIL;
		info->cmderr = get_field(abstractcs, DMI_ABSTRACTCS_CMDERR);

		riscv_addr_t next_read_addr;
		unsigned ignore_last = 0;
		switch (info->cmderr) {
			case CMDERR_NONE:
				LOG_DEBUG("successful (partial?) memory read");
				next_read_addr = read_addr + reads * size;
				break;
			case CMDERR_BUSY:
				LOG_DEBUG("memory read resulted in busy response");

				increase_ac_busy_delay(target);
				riscv013_clear_abstract_error(target);

				dmi_write(target, DMI_ABSTRACTAUTO, 0);

				uint32_t dmi_data0, dmi_data1 = 0;
				/* This is definitely a good version of the value that we
				 * attempted to read when we discovered that the target was
				 * busy. */
				if (dmi_read(target, &dmi_data0, DMI_DATA0) != ERROR_OK) {
					riscv_batch_free(batch);
					goto error;
				}
				if (size > 4 && dmi_read(target, &dmi_data1, DMI_DATA1) != ERROR_OK) {
					riscv_batch_free(batch);
					goto error;
				}

				/* See how far we got, clobbering dmi_data0. */
				result = register_read_direct(target, &next_read_addr,
						GDB_REGNO_S0);
				if (result != ERROR_OK) {
					riscv_batch_free(batch);
					goto error;
				}
				uint64_t value64 = (((uint64_t) dmi_data1) << 32) | dmi_data0;
				write_to_buf(buffer + next_read_addr - 2 * size - address, value64, size);
				log_memory_access(next_read_addr - 2 * size, value64, size, true);

				/* Restore the command, and execute it.
				 * Now DMI_DATA0 contains the next value just as it would if no
				 * error had occurred. */
				dmi_write_exec(target, DMI_COMMAND, command, true);
				next_read_addr += size;

				dmi_write(target, DMI_ABSTRACTAUTO,
						1 << DMI_ABSTRACTAUTO_AUTOEXECDATA_OFFSET);

				ignore_last = 1;

				break;
			default:
				LOG_DEBUG("error when reading memory, abstractcs=0x%08lx", (long)abstractcs);
				riscv013_clear_abstract_error(target);
				riscv_batch_free(batch);
				result = ERROR_FAIL;
				goto error;
		}

		/* Now read whatever we got out of the batch. */
		dmi_status_t status = DMI_STATUS_SUCCESS;
		riscv_addr_t receive_addr = read_addr - size * 2;
		unsigned read = 0;
		for (size_t i = 0; i < reads; i++) {
			assert(receive_addr < address + size * count);
			if (receive_addr < address)
				continue;
			if (receive_addr > next_read_addr - (3 + ignore_last) * size)
				break;

			uint64_t dmi_out = riscv_batch_get_dmi_read(batch, read++);
			status = get_field(dmi_out, DTM_DMI_OP);
			if (status != DMI_STATUS_SUCCESS) {
				/* If we're here because of busy count, dmi_busy_delay will
				 * already have been increased and busy state will have been
				 * cleared in dmi_read(). */
				/* In at least some implementations, we issue a read, and then
				 * can get busy back when we try to scan out the read result,
				 * and the actual read value is lost forever. Since this is
				 * rare in any case, we return error here and rely on our
				 * caller to reread the entire block. */
				LOG_WARNING("Batch memory read encountered DMI error %d. "
						"Falling back on slower reads.", status);
				riscv_batch_free(batch);
				result = ERROR_FAIL;
				goto error;
			}
			uint64_t value = get_field(dmi_out, DTM_DMI_DATA);
			if (size > 4) {
				dmi_out = riscv_batch_get_dmi_read(batch, read++);
				status = get_field(dmi_out, DTM_DMI_OP);
				if (status != DMI_STATUS_SUCCESS) {
					LOG_WARNING("Batch memory read encountered DMI error %d. "
							"Falling back on slower reads.", status);
					riscv_batch_free(batch);
					result = ERROR_FAIL;
					goto error;
				}
				value <<= 32;
				value |= get_field(dmi_out, DTM_DMI_DATA);
			}
			riscv_addr_t offset = receive_addr - address;
			write_to_buf(buffer + offset, value, size);
			log_memory_access(receive_addr, value, size, true);

			receive_addr += size;
		}

		read_addr = next_read_addr;

		riscv_batch_free(batch);
	}

	dmi_write(target, DMI_ABSTRACTAUTO, 0);

	if (count > 1) {
		/* Read the penultimate word. */
		uint32_t dmi_data0, dmi_data1 = 0;
		if (dmi_read(target, &dmi_data0, DMI_DATA0) != ERROR_OK)
<<<<<<< HEAD
			return ERROR_FAIL;
		if (size > 4 && dmi_read(target, &dmi_data1, DMI_DATA1) != ERROR_OK)
			return ERROR_FAIL;
=======
			return ERROR_FAIL;
		if (size > 4 && dmi_read(target, &dmi_data1, DMI_DATA1) != ERROR_OK)
			return ERROR_FAIL;
>>>>>>> b7bd3f8d
		uint64_t value64 = (((uint64_t) dmi_data1) << 32) | dmi_data0;
		write_to_buf(buffer + size * (count-2), value64, size);
		log_memory_access(address + size * (count-2), value64, size, true);
	}

	/* Read the last word. */
	uint64_t value;
	result = register_read_direct(target, &value, GDB_REGNO_S1);
	if (result != ERROR_OK)
		goto error;
	write_to_buf(buffer + size * (count-1), value, size);
	log_memory_access(address + size * (count-1), value, size, true);

	return ERROR_OK;

error:
	dmi_write(target, DMI_ABSTRACTAUTO, 0);

	return result;
}

/* Only need to save/restore one GPR to read a single word, and the progbuf
 * program doesn't need to increment. */
static int read_memory_progbuf_one(struct target *target, target_addr_t address,
		uint32_t size, uint8_t *buffer)
{
	RISCV013_INFO(info);

	uint64_t mstatus = 0;
	uint64_t mstatus_old = 0;
	if (modify_privilege(target, &mstatus, &mstatus_old) != ERROR_OK)
		return ERROR_FAIL;

	uint64_t s0;

	if (register_read(target, &s0, GDB_REGNO_S0) != ERROR_OK)
		return ERROR_FAIL;

	/* Write the program (load, increment) */
	struct riscv_program program;
	riscv_program_init(&program, target);
	if (riscv_enable_virtual && info->progbufsize >= 4 && get_field(mstatus, MSTATUS_MPRV))
		riscv_program_csrrsi(&program, GDB_REGNO_ZERO, CSR_DCSR_MPRVEN, GDB_REGNO_DCSR);
	switch (size) {
		case 1:
			riscv_program_lbr(&program, GDB_REGNO_S0, GDB_REGNO_S0, 0);
			break;
		case 2:
			riscv_program_lhr(&program, GDB_REGNO_S0, GDB_REGNO_S0, 0);
			break;
		case 4:
			riscv_program_lwr(&program, GDB_REGNO_S0, GDB_REGNO_S0, 0);
			break;
		case 8:
			riscv_program_ldr(&program, GDB_REGNO_S0, GDB_REGNO_S0, 0);
			break;
		default:
			LOG_ERROR("Unsupported size: %d", size);
			return ERROR_FAIL;
	}
	if (riscv_enable_virtual && info->progbufsize >= 4 && get_field(mstatus, MSTATUS_MPRV))
		riscv_program_csrrci(&program, GDB_REGNO_ZERO,  CSR_DCSR_MPRVEN, GDB_REGNO_DCSR);

	if (riscv_program_ebreak(&program) != ERROR_OK)
		return ERROR_FAIL;
	if (riscv_program_write(&program) != ERROR_OK)
		return ERROR_FAIL;

	/* Write address to S0, and execute buffer. */
	if (write_abstract_arg(target, 0, address, riscv_xlen(target)) != ERROR_OK)
		return ERROR_FAIL;
	uint32_t command = access_register_command(target, GDB_REGNO_S0,
			riscv_xlen(target), AC_ACCESS_REGISTER_WRITE |
			AC_ACCESS_REGISTER_TRANSFER | AC_ACCESS_REGISTER_POSTEXEC);
	if (execute_abstract_command(target, command) != ERROR_OK)
		return ERROR_FAIL;

	uint64_t value;
	if (register_read(target, &value, GDB_REGNO_S0) != ERROR_OK)
		return ERROR_FAIL;
	write_to_buf(buffer, value, size);
	log_memory_access(address, value, size, true);

	if (riscv_set_register(target, GDB_REGNO_S0, s0) != ERROR_OK)
		return ERROR_FAIL;

	/* Restore MSTATUS */
	if (mstatus != mstatus_old)
		if (register_write_direct(target, GDB_REGNO_MSTATUS, mstatus_old))
			return ERROR_FAIL;

	return ERROR_OK;
}

/**
 * Read the requested memory, silently handling memory access errors.
 */
static int read_memory_progbuf(struct target *target, target_addr_t address,
		uint32_t size, uint32_t count, uint8_t *buffer)
{
	RISCV013_INFO(info);

	if (riscv_xlen(target) < size * 8) {
		LOG_ERROR("XLEN (%d) is too short for %d-bit memory read.",
				riscv_xlen(target), size * 8);
		return ERROR_FAIL;
	}

	int result = ERROR_OK;

	LOG_DEBUG("reading %d words of %d bytes from 0x%" TARGET_PRIxADDR, count,
			size, address);

	select_dmi(target);

	memset(buffer, 0, count*size);

	if (execute_fence(target) != ERROR_OK)
		return ERROR_FAIL;

	if (count == 1)
		return read_memory_progbuf_one(target, address, size, buffer);

	uint64_t mstatus = 0;
	uint64_t mstatus_old = 0;
	if (modify_privilege(target, &mstatus, &mstatus_old) != ERROR_OK)
		return ERROR_FAIL;

	/* s0 holds the next address to write to
	 * s1 holds the next data value to write
	 */
	uint64_t s0, s1;
	if (register_read(target, &s0, GDB_REGNO_S0) != ERROR_OK)
		return ERROR_FAIL;
	if (register_read(target, &s1, GDB_REGNO_S1) != ERROR_OK)
		return ERROR_FAIL;

	/* Write the program (load, increment) */
	struct riscv_program program;
	riscv_program_init(&program, target);
	if (riscv_enable_virtual && info->progbufsize >= 4 && get_field(mstatus, MSTATUS_MPRV))
		riscv_program_csrrsi(&program, GDB_REGNO_ZERO, CSR_DCSR_MPRVEN, GDB_REGNO_DCSR);

	switch (size) {
		case 1:
			riscv_program_lbr(&program, GDB_REGNO_S1, GDB_REGNO_S0, 0);
			break;
		case 2:
			riscv_program_lhr(&program, GDB_REGNO_S1, GDB_REGNO_S0, 0);
			break;
		case 4:
			riscv_program_lwr(&program, GDB_REGNO_S1, GDB_REGNO_S0, 0);
			break;
		case 8:
			riscv_program_ldr(&program, GDB_REGNO_S1, GDB_REGNO_S0, 0);
			break;
		default:
			LOG_ERROR("Unsupported size: %d", size);
			return ERROR_FAIL;
	}

	if (riscv_enable_virtual && info->progbufsize >= 4 && get_field(mstatus, MSTATUS_MPRV))
		riscv_program_csrrci(&program, GDB_REGNO_ZERO,  CSR_DCSR_MPRVEN, GDB_REGNO_DCSR);
	riscv_program_addi(&program, GDB_REGNO_S0, GDB_REGNO_S0, size);

	if (riscv_program_ebreak(&program) != ERROR_OK)
		return ERROR_FAIL;
	if (riscv_program_write(&program) != ERROR_OK)
		return ERROR_FAIL;

	result = read_memory_progbuf_inner(target, address, size, count, buffer);

	if (result != ERROR_OK) {
		/* The full read did not succeed, so we will try to read each word individually. */
		/* This will not be fast, but reading outside actual memory is a special case anyway. */
		/* It will make the toolchain happier, especially Eclipse Memory View as it reads ahead. */
		target_addr_t address_i = address;
		uint32_t size_i = size;
		uint32_t count_i = 1;
		uint8_t *buffer_i = buffer;

		for (uint32_t i = 0; i < count; i++, address_i += size_i, buffer_i += size_i) {
			/* TODO: This is much slower than it needs to be because we end up
			 * writing the address to read for every word we read. */
			result = read_memory_progbuf_inner(target, address_i, size_i, count_i, buffer_i);

			/* The read of a single word failed, so we will just return 0 for that instead */
			if (result != ERROR_OK) {
				LOG_DEBUG("error reading single word of %d bytes from 0x%" TARGET_PRIxADDR,
						size_i, address_i);

				uint64_t value_i = 0;
				write_to_buf(buffer_i, value_i, size_i);
			}
		}
		result = ERROR_OK;
	}

	riscv_set_register(target, GDB_REGNO_S0, s0);
	riscv_set_register(target, GDB_REGNO_S1, s1);

	/* Restore MSTATUS */
	if (mstatus != mstatus_old)
		if (register_write_direct(target, GDB_REGNO_MSTATUS, mstatus_old))
			return ERROR_FAIL;

	return result;
}

static int read_memory(struct target *target, target_addr_t address,
		uint32_t size, uint32_t count, uint8_t *buffer)
{
	RISCV013_INFO(info);
	if (info->progbufsize >= 2 && !riscv_prefer_sba)
		return read_memory_progbuf(target, address, size, count, buffer);

	if ((get_field(info->sbcs, DMI_SBCS_SBACCESS8) && size == 1) ||
			(get_field(info->sbcs, DMI_SBCS_SBACCESS16) && size == 2) ||
			(get_field(info->sbcs, DMI_SBCS_SBACCESS32) && size == 4) ||
			(get_field(info->sbcs, DMI_SBCS_SBACCESS64) && size == 8) ||
			(get_field(info->sbcs, DMI_SBCS_SBACCESS128) && size == 16)) {
		if (get_field(info->sbcs, DMI_SBCS_SBVERSION) == 0)
			return read_memory_bus_v0(target, address, size, count, buffer);
		else if (get_field(info->sbcs, DMI_SBCS_SBVERSION) == 1)
			return read_memory_bus_v1(target, address, size, count, buffer);
	}

	if (info->progbufsize >= 2)
		return read_memory_progbuf(target, address, size, count, buffer);

	return read_memory_abstract(target, address, size, count, buffer);
}

static int write_memory_bus_v0(struct target *target, target_addr_t address,
		uint32_t size, uint32_t count, const uint8_t *buffer)
{
	/*1) write sbaddress: for singlewrite and autoincrement, we need to write the address once*/
	LOG_DEBUG("System Bus Access: size: %d\tcount:%d\tstart address: 0x%08"
			TARGET_PRIxADDR, size, count, address);
	dmi_write(target, DMI_SBADDRESS0, address);
	int64_t value = 0;
	int64_t access = 0;
	riscv_addr_t offset = 0;
	riscv_addr_t t_addr = 0;
	const uint8_t *t_buffer = buffer + offset;

	/* B.8 Writing Memory, single write check if we write in one go */
	if (count == 1) { /* count is in bytes here */
		/* TODO: Test with read_from_buf(&value, t_buffer, size) */
		/* check the size */
		switch (size) {
			case 1:
				value = t_buffer[0];
				break;
			case 2:
				value = t_buffer[0]
					| ((uint32_t) t_buffer[1] << 8);
				break;
			case 4:
				value = t_buffer[0]
					| ((uint32_t) t_buffer[1] << 8)
					| ((uint32_t) t_buffer[2] << 16)
					| ((uint32_t) t_buffer[3] << 24);
				break;
			default:
				LOG_ERROR("unsupported access size: %d", size);
				return ERROR_FAIL;
		}

		access = 0;
		access = set_field(access, DMI_SBCS_SBACCESS, size/2);
		dmi_write(target, DMI_SBCS, access);
		LOG_DEBUG("\r\naccess:  0x%08" PRIx64, access);
		LOG_DEBUG("\r\nwrite_memory:SAB: ONE OFF: value 0x%08" PRIx64, value);
		dmi_write(target, DMI_SBDATA0, value);
		return ERROR_OK;
	}

	/*B.8 Writing Memory, using autoincrement*/

	access = 0;
	access = set_field(access, DMI_SBCS_SBACCESS, size/2);
	access = set_field(access, DMI_SBCS_SBAUTOINCREMENT, 1);
	LOG_DEBUG("\r\naccess:  0x%08" PRIx64, access);
	dmi_write(target, DMI_SBCS, access);

	/*2)set the value according to the size required and write*/
	for (riscv_addr_t i = 0; i < count; ++i) {
		offset = size*i;
		/* for monitoring only */
		t_addr = address + offset;
		t_buffer = buffer + offset;

		/* TODO: Test with read_from_buf(&value, t_buffer, size) */
		switch (size) {
			case 1:
				value = t_buffer[0];
				break;
			case 2:
				value = t_buffer[0]
					| ((uint32_t) t_buffer[1] << 8);
				break;
			case 4:
				value = t_buffer[0]
					| ((uint32_t) t_buffer[1] << 8)
					| ((uint32_t) t_buffer[2] << 16)
					| ((uint32_t) t_buffer[3] << 24);
				break;
			default:
				LOG_ERROR("unsupported access size: %d", size);
				return ERROR_FAIL;
		}
		LOG_DEBUG("SAB:autoincrement: expected address: 0x%08x value: 0x%08x"
				PRIx64, (uint32_t)t_addr, (uint32_t)value);
		dmi_write(target, DMI_SBDATA0, value);
	}
	/*reset the autoincrement when finished (something weird is happening if this is not done at the end*/
	access = set_field(access, DMI_SBCS_SBAUTOINCREMENT, 0);
	dmi_write(target, DMI_SBCS, access);

	return ERROR_OK;
}

static int write_memory_bus_v1(struct target *target, target_addr_t address,
		uint32_t size, uint32_t count, const uint8_t *buffer)
{
	RISCV013_INFO(info);
	uint32_t sbcs = sb_sbaccess(size);
	sbcs = set_field(sbcs, DMI_SBCS_SBAUTOINCREMENT, 1);
	dmi_write(target, DMI_SBCS, sbcs);

	target_addr_t next_address = address;
	target_addr_t end_address = address + count * size;

	int result;

	sb_write_address(target, next_address);
	while (next_address < end_address) {
		LOG_DEBUG("transferring burst starting at address 0x%" TARGET_PRIxADDR,
				next_address);

		struct riscv_batch *batch = riscv_batch_alloc(
				target,
				32,
				info->dmi_busy_delay + info->bus_master_write_delay);

		for (uint32_t i = (next_address - address) / size; i < count; i++) {
			const uint8_t *p = buffer + i * size;

			if (riscv_batch_available_scans(batch) < (size + 3) / 4)
				break;

			if (size > 12)
				riscv_batch_add_dmi_write(batch, DMI_SBDATA3,
						((uint32_t) p[12]) |
						(((uint32_t) p[13]) << 8) |
						(((uint32_t) p[14]) << 16) |
						(((uint32_t) p[15]) << 24));

			if (size > 8)
				riscv_batch_add_dmi_write(batch, DMI_SBDATA2,
						((uint32_t) p[8]) |
						(((uint32_t) p[9]) << 8) |
						(((uint32_t) p[10]) << 16) |
						(((uint32_t) p[11]) << 24));
			if (size > 4)
				riscv_batch_add_dmi_write(batch, DMI_SBDATA1,
						((uint32_t) p[4]) |
						(((uint32_t) p[5]) << 8) |
						(((uint32_t) p[6]) << 16) |
						(((uint32_t) p[7]) << 24));
			uint32_t value = p[0];
			if (size > 2) {
				value |= ((uint32_t) p[2]) << 16;
				value |= ((uint32_t) p[3]) << 24;
			}
			if (size > 1)
				value |= ((uint32_t) p[1]) << 8;
			riscv_batch_add_dmi_write(batch, DMI_SBDATA0, value);

			log_memory_access(address + i * size, value, size, false);
			next_address += size;
		}

		result = batch_run(target, batch);
		riscv_batch_free(batch);
		if (result != ERROR_OK)
			return result;

		bool dmi_busy_encountered;
		if (dmi_op(target, &sbcs, &dmi_busy_encountered, DMI_OP_READ,
			   DMI_SBCS, 0, false, false) != ERROR_OK)
			return ERROR_FAIL;

		time_t start = time(NULL);
		while (get_field(sbcs, DMI_SBCS_SBBUSY)) {
			if (time(NULL) - start > riscv_command_timeout_sec) {
				LOG_ERROR("Timed out after %ds waiting for sbbusy to go low (sbcs=0x%x). "
					  "Increase the timeout with riscv set_command_timeout_sec.",
					  riscv_command_timeout_sec, sbcs);
				return ERROR_FAIL;
			}

			if (dmi_read(target, &sbcs, DMI_SBCS) != ERROR_OK)
				return ERROR_FAIL;
		}

		if (get_field(sbcs, DMI_SBCS_SBBUSYERROR) || dmi_busy_encountered) {
			/* We wrote while the target was busy. Slow down and try again. */
			dmi_write(target, DMI_SBCS, DMI_SBCS_SBBUSYERROR);
			info->bus_master_write_delay += info->bus_master_write_delay / 10 + 1;

			next_address = sb_read_address(target);
			if (next_address < address) {
				/* This should never happen, probably buggy hardware. */
				LOG_DEBUG("unexpected system bus address 0x%" TARGET_PRIxADDR,
					  next_address);
				return ERROR_FAIL;
			}

			continue;
		}

		unsigned error = get_field(sbcs, DMI_SBCS_SBERROR);
		if (error != 0) {
			/* Some error indicating the bus access failed, but not because of
			 * something we did wrong. */
			dmi_write(target, DMI_SBCS, DMI_SBCS_SBERROR);
			return ERROR_FAIL;
		}
	}

	return ERROR_OK;
}

static int write_memory_progbuf(struct target *target, target_addr_t address,
		uint32_t size, uint32_t count, const uint8_t *buffer)
{
	RISCV013_INFO(info);

	if (riscv_xlen(target) < size * 8) {
		LOG_ERROR("XLEN (%d) is too short for %d-bit memory write.",
				riscv_xlen(target), size * 8);
		return ERROR_FAIL;
	}

	LOG_DEBUG("writing %d words of %d bytes to 0x%08lx", count, size, (long)address);

	select_dmi(target);

	uint64_t mstatus = 0;
	uint64_t mstatus_old = 0;
	if (modify_privilege(target, &mstatus, &mstatus_old) != ERROR_OK)
		return ERROR_FAIL;

	/* s0 holds the next address to write to
	 * s1 holds the next data value to write
	 */

	int result = ERROR_OK;
	uint64_t s0, s1;
	if (register_read(target, &s0, GDB_REGNO_S0) != ERROR_OK)
		return ERROR_FAIL;
	if (register_read(target, &s1, GDB_REGNO_S1) != ERROR_OK)
		return ERROR_FAIL;

	/* Write the program (store, increment) */
	struct riscv_program program;
	riscv_program_init(&program, target);
	if (riscv_enable_virtual && info->progbufsize >= 4 && get_field(mstatus, MSTATUS_MPRV))
		riscv_program_csrrsi(&program, GDB_REGNO_ZERO, CSR_DCSR_MPRVEN, GDB_REGNO_DCSR);

	switch (size) {
		case 1:
			riscv_program_sbr(&program, GDB_REGNO_S1, GDB_REGNO_S0, 0);
			break;
		case 2:
			riscv_program_shr(&program, GDB_REGNO_S1, GDB_REGNO_S0, 0);
			break;
		case 4:
			riscv_program_swr(&program, GDB_REGNO_S1, GDB_REGNO_S0, 0);
			break;
		case 8:
			riscv_program_sdr(&program, GDB_REGNO_S1, GDB_REGNO_S0, 0);
			break;
		default:
			LOG_ERROR("write_memory_progbuf(): Unsupported size: %d", size);
			result = ERROR_FAIL;
			goto error;
	}

	if (riscv_enable_virtual && info->progbufsize >= 4 && get_field(mstatus, MSTATUS_MPRV))
		riscv_program_csrrci(&program, GDB_REGNO_ZERO,  CSR_DCSR_MPRVEN, GDB_REGNO_DCSR);
	riscv_program_addi(&program, GDB_REGNO_S0, GDB_REGNO_S0, size);

	result = riscv_program_ebreak(&program);
	if (result != ERROR_OK)
		goto error;
	riscv_program_write(&program);

	riscv_addr_t cur_addr = address;
	riscv_addr_t fin_addr = address + (count * size);
	bool setup_needed = true;
	LOG_DEBUG("writing until final address 0x%016" PRIx64, fin_addr);
	while (cur_addr < fin_addr) {
		LOG_DEBUG("transferring burst starting at address 0x%016" PRIx64,
				cur_addr);

		struct riscv_batch *batch = riscv_batch_alloc(
				target,
				32,
				info->dmi_busy_delay + info->ac_busy_delay);

		/* To write another word, we put it in S1 and execute the program. */
		unsigned start = (cur_addr - address) / size;
		for (unsigned i = start; i < count; ++i) {
			unsigned offset = size*i;
			const uint8_t *t_buffer = buffer + offset;

			uint64_t value = read_from_buf(t_buffer, size);

			log_memory_access(address + offset, value, size, false);
			cur_addr += size;

			if (setup_needed) {
				result = register_write_direct(target, GDB_REGNO_S0,
						address + offset);
				if (result != ERROR_OK) {
					riscv_batch_free(batch);
					goto error;
				}

				/* Write value. */
				if (size > 4)
					dmi_write(target, DMI_DATA1, value >> 32);
				dmi_write(target, DMI_DATA0, value);

				/* Write and execute command that moves value into S1 and
				 * executes program buffer. */
				uint32_t command = access_register_command(target,
						GDB_REGNO_S1, size > 4 ? 64 : 32,
						AC_ACCESS_REGISTER_POSTEXEC |
						AC_ACCESS_REGISTER_TRANSFER |
						AC_ACCESS_REGISTER_WRITE);
				result = execute_abstract_command(target, command);
				if (result != ERROR_OK) {
					riscv_batch_free(batch);
					goto error;
				}

				/* Turn on autoexec */
				dmi_write(target, DMI_ABSTRACTAUTO,
						1 << DMI_ABSTRACTAUTO_AUTOEXECDATA_OFFSET);

				setup_needed = false;
			} else {
				if (size > 4)
					riscv_batch_add_dmi_write(batch, DMI_DATA1, value >> 32);
				riscv_batch_add_dmi_write(batch, DMI_DATA0, value);
				if (riscv_batch_full(batch))
					break;
			}
		}

		result = batch_run(target, batch);
		riscv_batch_free(batch);
		if (result != ERROR_OK)
			goto error;

		/* Note that if the scan resulted in a Busy DMI response, it
		 * is this read to abstractcs that will cause the dmi_busy_delay
		 * to be incremented if necessary. */

		uint32_t abstractcs;
		bool dmi_busy_encountered;
		if (dmi_op(target, &abstractcs, &dmi_busy_encountered, DMI_OP_READ,
					DMI_ABSTRACTCS, 0, false, true) != ERROR_OK)
			goto error;
		while (get_field(abstractcs, DMI_ABSTRACTCS_BUSY))
			if (dmi_read(target, &abstractcs, DMI_ABSTRACTCS) != ERROR_OK)
				return ERROR_FAIL;
		info->cmderr = get_field(abstractcs, DMI_ABSTRACTCS_CMDERR);
		if (info->cmderr == CMDERR_NONE && !dmi_busy_encountered) {
			LOG_DEBUG("successful (partial?) memory write");
		} else if (info->cmderr == CMDERR_BUSY || dmi_busy_encountered) {
			if (info->cmderr == CMDERR_BUSY)
				LOG_DEBUG("Memory write resulted in abstract command busy response.");
			else if (dmi_busy_encountered)
				LOG_DEBUG("Memory write resulted in DMI busy response.");
			riscv013_clear_abstract_error(target);
			increase_ac_busy_delay(target);

			dmi_write(target, DMI_ABSTRACTAUTO, 0);
			result = register_read_direct(target, &cur_addr, GDB_REGNO_S0);
			if (result != ERROR_OK)
				goto error;
			setup_needed = true;
		} else {
			LOG_ERROR("error when writing memory, abstractcs=0x%08lx", (long)abstractcs);
			riscv013_clear_abstract_error(target);
			result = ERROR_FAIL;
			goto error;
		}
	}

error:
	dmi_write(target, DMI_ABSTRACTAUTO, 0);

	if (register_write_direct(target, GDB_REGNO_S1, s1) != ERROR_OK)
		return ERROR_FAIL;
	if (register_write_direct(target, GDB_REGNO_S0, s0) != ERROR_OK)
		return ERROR_FAIL;

	/* Restore MSTATUS */
	if (mstatus != mstatus_old)
		if (register_write_direct(target, GDB_REGNO_MSTATUS, mstatus_old))
			return ERROR_FAIL;

	if (execute_fence(target) != ERROR_OK)
		return ERROR_FAIL;

	return result;
}

static int write_memory(struct target *target, target_addr_t address,
		uint32_t size, uint32_t count, const uint8_t *buffer)
{
	RISCV013_INFO(info);
	if (info->progbufsize >= 2 && !riscv_prefer_sba)
		return write_memory_progbuf(target, address, size, count, buffer);

	if ((get_field(info->sbcs, DMI_SBCS_SBACCESS8) && size == 1) ||
			(get_field(info->sbcs, DMI_SBCS_SBACCESS16) && size == 2) ||
			(get_field(info->sbcs, DMI_SBCS_SBACCESS32) && size == 4) ||
			(get_field(info->sbcs, DMI_SBCS_SBACCESS64) && size == 8) ||
			(get_field(info->sbcs, DMI_SBCS_SBACCESS128) && size == 16)) {
		if (get_field(info->sbcs, DMI_SBCS_SBVERSION) == 0)
			return write_memory_bus_v0(target, address, size, count, buffer);
		else if (get_field(info->sbcs, DMI_SBCS_SBVERSION) == 1)
			return write_memory_bus_v1(target, address, size, count, buffer);
	}

	if (info->progbufsize >= 2)
		return write_memory_progbuf(target, address, size, count, buffer);

	return write_memory_abstract(target, address, size, count, buffer);
}

static int arch_state(struct target *target)
{
	return ERROR_OK;
}

struct target_type riscv013_target = {
	.name = "riscv",

	.init_target = init_target,
	.deinit_target = deinit_target,
	.examine = examine,

	.poll = &riscv_openocd_poll,
	.halt = &riscv_halt,
	.resume = &riscv_resume,
	.step = &riscv_openocd_step,

	.assert_reset = assert_reset,
	.deassert_reset = deassert_reset,

	.read_memory = read_memory,
	.write_memory = write_memory,

	.arch_state = arch_state,
};

/*** 0.13-specific implementations of various RISC-V helper functions. ***/
static int riscv013_get_register(struct target *target,
		riscv_reg_t *value, int hid, int rid)
{
	LOG_DEBUG("[%d] reading register %s on hart %d", target->coreid,
			gdb_regno_name(rid), hid);

	riscv_set_current_hartid(target, hid);

	int result = ERROR_OK;
	if (rid == GDB_REGNO_PC) {
		result = register_read(target, value, GDB_REGNO_DPC);
		LOG_DEBUG("[%d] read PC from DPC: 0x%" PRIx64, target->coreid, *value);
	} else if (rid == GDB_REGNO_PRIV) {
		uint64_t dcsr;
		result = register_read(target, &dcsr, GDB_REGNO_DCSR);
		*value = get_field(dcsr, CSR_DCSR_PRV);
	} else {
		result = register_read(target, value, rid);
		if (result != ERROR_OK)
			*value = -1;
	}

	return result;
}

static int riscv013_set_register(struct target *target, int hid, int rid, uint64_t value)
{
	LOG_DEBUG("[%d] writing 0x%" PRIx64 " to register %s on hart %d",
			target->coreid, value, gdb_regno_name(rid), hid);

	riscv_set_current_hartid(target, hid);

	if (rid <= GDB_REGNO_XPR31) {
		return register_write_direct(target, rid, value);
	} else if (rid == GDB_REGNO_PC) {
		LOG_DEBUG("[%d] writing PC to DPC: 0x%" PRIx64, target->coreid, value);
		register_write_direct(target, GDB_REGNO_DPC, value);
		uint64_t actual_value;
		register_read_direct(target, &actual_value, GDB_REGNO_DPC);
		LOG_DEBUG("[%d]   actual DPC written: 0x%016" PRIx64, target->coreid, actual_value);
		if (value != actual_value) {
			LOG_ERROR("Written PC (0x%" PRIx64 ") does not match read back "
					"value (0x%" PRIx64 ")", value, actual_value);
			return ERROR_FAIL;
		}
	} else if (rid == GDB_REGNO_PRIV) {
		uint64_t dcsr;
		register_read(target, &dcsr, GDB_REGNO_DCSR);
		dcsr = set_field(dcsr, CSR_DCSR_PRV, value);
		return register_write_direct(target, GDB_REGNO_DCSR, dcsr);
	} else {
		return register_write_direct(target, rid, value);
	}

	return ERROR_OK;
}

static int riscv013_select_current_hart(struct target *target)
{
	RISCV_INFO(r);

	dm013_info_t *dm = get_dm(target);
	if (r->current_hartid == dm->current_hartid)
		return ERROR_OK;

	uint32_t dmcontrol;
	/* TODO: can't we just "dmcontrol = DMI_DMACTIVE"? */
	if (dmi_read(target, &dmcontrol, DMI_DMCONTROL) != ERROR_OK)
		return ERROR_FAIL;
	dmcontrol = set_hartsel(dmcontrol, r->current_hartid);
	int result = dmi_write(target, DMI_DMCONTROL, dmcontrol);
	dm->current_hartid = r->current_hartid;
	return result;
}

/* Select all harts that were prepped and that are selectable, clearing the
 * prepped flag on the harts that actually were selected. */
static int select_prepped_harts(struct target *target, bool *use_hasel)
{
	dm013_info_t *dm = get_dm(target);
	if (!dm->hasel_supported) {
		RISCV_INFO(r);
		r->prepped = false;
		*use_hasel = false;
		return ERROR_OK;
	}

	assert(dm->hart_count);
	unsigned hawindow_count = (dm->hart_count + 31) / 32;
	uint32_t hawindow[hawindow_count];

	memset(hawindow, 0, sizeof(uint32_t) * hawindow_count);

	target_list_t *entry;
	unsigned total_selected = 0;
	list_for_each_entry(entry, &dm->target_list, list) {
		struct target *t = entry->target;
		riscv_info_t *r = riscv_info(t);
		riscv013_info_t *info = get_info(t);
		unsigned index = info->index;
		LOG_DEBUG("index=%d, coreid=%d, prepped=%d", index, t->coreid, r->prepped);
		r->selected = r->prepped;
		if (r->prepped) {
			hawindow[index / 32] |= 1 << (index % 32);
			r->prepped = false;
			total_selected++;
		}
		index++;
	}

	/* Don't use hasel if we only need to talk to one hart. */
	if (total_selected <= 1) {
		*use_hasel = false;
		return ERROR_OK;
	}

	for (unsigned i = 0; i < hawindow_count; i++) {
		if (dmi_write(target, DMI_HAWINDOWSEL, i) != ERROR_OK)
			return ERROR_FAIL;
		if (dmi_write(target, DMI_HAWINDOW, hawindow[i]) != ERROR_OK)
			return ERROR_FAIL;
	}

	*use_hasel = true;
	return ERROR_OK;
}

static int riscv013_halt_prep(struct target *target)
{
	return ERROR_OK;
}

static int riscv013_halt_go(struct target *target)
{
	bool use_hasel = false;
	if (!riscv_rtos_enabled(target)) {
		if (select_prepped_harts(target, &use_hasel) != ERROR_OK)
			return ERROR_FAIL;
	}

	RISCV_INFO(r);
	LOG_DEBUG("halting hart %d", r->current_hartid);

	/* Issue the halt command, and then wait for the current hart to halt. */
	uint32_t dmcontrol = DMI_DMCONTROL_DMACTIVE | DMI_DMCONTROL_HALTREQ;
	if (use_hasel)
		dmcontrol |= DMI_DMCONTROL_HASEL;
	dmcontrol = set_hartsel(dmcontrol, r->current_hartid);
	dmi_write(target, DMI_DMCONTROL, dmcontrol);
	for (size_t i = 0; i < 256; ++i)
		if (riscv_is_halted(target))
			break;

	if (!riscv_is_halted(target)) {
		uint32_t dmstatus;
		if (dmstatus_read(target, &dmstatus, true) != ERROR_OK)
			return ERROR_FAIL;
		if (dmi_read(target, &dmcontrol, DMI_DMCONTROL) != ERROR_OK)
			return ERROR_FAIL;

		LOG_ERROR("unable to halt hart %d", r->current_hartid);
		LOG_ERROR("  dmcontrol=0x%08x", dmcontrol);
		LOG_ERROR("  dmstatus =0x%08x", dmstatus);
		return ERROR_FAIL;
	}

	dmcontrol = set_field(dmcontrol, DMI_DMCONTROL_HALTREQ, 0);
	dmi_write(target, DMI_DMCONTROL, dmcontrol);

	if (use_hasel) {
		target_list_t *entry;
		dm013_info_t *dm = get_dm(target);
		list_for_each_entry(entry, &dm->target_list, list) {
			struct target *t = entry->target;
			t->state = TARGET_HALTED;
			if (t->debug_reason == DBG_REASON_NOTHALTED)
				t->debug_reason = DBG_REASON_DBGRQ;
		}
	}
	/* The "else" case is handled in halt_go(). */

	return ERROR_OK;
}

static int riscv013_resume_go(struct target *target)
{
	bool use_hasel = false;
	if (!riscv_rtos_enabled(target)) {
		if (select_prepped_harts(target, &use_hasel) != ERROR_OK)
			return ERROR_FAIL;
	}

	return riscv013_step_or_resume_current_hart(target, false, use_hasel);
}

static int riscv013_step_current_hart(struct target *target)
{
	return riscv013_step_or_resume_current_hart(target, true, false);
}

static int riscv013_resume_prep(struct target *target)
{
	return riscv013_on_step_or_resume(target, false);
}

static int riscv013_on_step(struct target *target)
{
	return riscv013_on_step_or_resume(target, true);
}

static int riscv013_on_halt(struct target *target)
{
	return ERROR_OK;
}

static bool riscv013_is_halted(struct target *target)
{
	uint32_t dmstatus;
	if (dmstatus_read(target, &dmstatus, true) != ERROR_OK)
		return false;
	if (get_field(dmstatus, DMI_DMSTATUS_ANYUNAVAIL))
		LOG_ERROR("Hart %d is unavailable.", riscv_current_hartid(target));
	if (get_field(dmstatus, DMI_DMSTATUS_ANYNONEXISTENT))
		LOG_ERROR("Hart %d doesn't exist.", riscv_current_hartid(target));
	if (get_field(dmstatus, DMI_DMSTATUS_ANYHAVERESET)) {
		int hartid = riscv_current_hartid(target);
		LOG_INFO("Hart %d unexpectedly reset!", hartid);
		/* TODO: Can we make this more obvious to eg. a gdb user? */
		uint32_t dmcontrol = DMI_DMCONTROL_DMACTIVE |
			DMI_DMCONTROL_ACKHAVERESET;
		dmcontrol = set_hartsel(dmcontrol, hartid);
		/* If we had been halted when we reset, request another halt. If we
		 * ended up running out of reset, then the user will (hopefully) get a
		 * message that a reset happened, that the target is running, and then
		 * that it is halted again once the request goes through.
		 */
		if (target->state == TARGET_HALTED)
			dmcontrol |= DMI_DMCONTROL_HALTREQ;
		dmi_write(target, DMI_DMCONTROL, dmcontrol);
	}
	return get_field(dmstatus, DMI_DMSTATUS_ALLHALTED);
}

static enum riscv_halt_reason riscv013_halt_reason(struct target *target)
{
	riscv_reg_t dcsr;
	int result = register_read(target, &dcsr, GDB_REGNO_DCSR);
	if (result != ERROR_OK)
		return RISCV_HALT_UNKNOWN;

	switch (get_field(dcsr, CSR_DCSR_CAUSE)) {
	case CSR_DCSR_CAUSE_SWBP:
		return RISCV_HALT_BREAKPOINT;
	case CSR_DCSR_CAUSE_TRIGGER:
		/* We could get here before triggers are enumerated if a trigger was
		 * already set when we connected. Force enumeration now, which has the
		 * side effect of clearing any triggers we did not set. */
		riscv_enumerate_triggers(target);
		LOG_DEBUG("{%d} halted because of trigger", target->coreid);
		return RISCV_HALT_TRIGGER;
	case CSR_DCSR_CAUSE_STEP:
		return RISCV_HALT_SINGLESTEP;
	case CSR_DCSR_CAUSE_DEBUGINT:
	case CSR_DCSR_CAUSE_HALT:
		return RISCV_HALT_INTERRUPT;
	}

	LOG_ERROR("Unknown DCSR cause field: %x", (int)get_field(dcsr, CSR_DCSR_CAUSE));
	LOG_ERROR("  dcsr=0x%016lx", (long)dcsr);
	return RISCV_HALT_UNKNOWN;
}

int riscv013_write_debug_buffer(struct target *target, unsigned index, riscv_insn_t data)
{
	dm013_info_t *dm = get_dm(target);
	if (dm->progbuf_cache[index] != data) {
		if (dmi_write(target, DMI_PROGBUF0 + index, data) != ERROR_OK)
			return ERROR_FAIL;
		dm->progbuf_cache[index] = data;
	} else {
		LOG_DEBUG("cache hit for 0x%x @%d", data, index);
	}
	return ERROR_OK;
}

riscv_insn_t riscv013_read_debug_buffer(struct target *target, unsigned index)
{
	uint32_t value;
	dmi_read(target, &value, DMI_PROGBUF0 + index);
	return value;
}

int riscv013_execute_debug_buffer(struct target *target)
{
	uint32_t run_program = 0;
	run_program = set_field(run_program, AC_ACCESS_REGISTER_AARSIZE, 2);
	run_program = set_field(run_program, AC_ACCESS_REGISTER_POSTEXEC, 1);
	run_program = set_field(run_program, AC_ACCESS_REGISTER_TRANSFER, 0);
	run_program = set_field(run_program, AC_ACCESS_REGISTER_REGNO, 0x1000);

	return execute_abstract_command(target, run_program);
}

void riscv013_fill_dmi_write_u64(struct target *target, char *buf, int a, uint64_t d)
{
	RISCV013_INFO(info);
	buf_set_u64((unsigned char *)buf, DTM_DMI_OP_OFFSET, DTM_DMI_OP_LENGTH, DMI_OP_WRITE);
	buf_set_u64((unsigned char *)buf, DTM_DMI_DATA_OFFSET, DTM_DMI_DATA_LENGTH, d);
	buf_set_u64((unsigned char *)buf, DTM_DMI_ADDRESS_OFFSET, info->abits, a);
}

void riscv013_fill_dmi_read_u64(struct target *target, char *buf, int a)
{
	RISCV013_INFO(info);
	buf_set_u64((unsigned char *)buf, DTM_DMI_OP_OFFSET, DTM_DMI_OP_LENGTH, DMI_OP_READ);
	buf_set_u64((unsigned char *)buf, DTM_DMI_DATA_OFFSET, DTM_DMI_DATA_LENGTH, 0);
	buf_set_u64((unsigned char *)buf, DTM_DMI_ADDRESS_OFFSET, info->abits, a);
}

void riscv013_fill_dmi_nop_u64(struct target *target, char *buf)
{
	RISCV013_INFO(info);
	buf_set_u64((unsigned char *)buf, DTM_DMI_OP_OFFSET, DTM_DMI_OP_LENGTH, DMI_OP_NOP);
	buf_set_u64((unsigned char *)buf, DTM_DMI_DATA_OFFSET, DTM_DMI_DATA_LENGTH, 0);
	buf_set_u64((unsigned char *)buf, DTM_DMI_ADDRESS_OFFSET, info->abits, 0);
}

/* Helper function for riscv013_test_sba_config_reg */
static int get_max_sbaccess(struct target *target)
{
	RISCV013_INFO(info);

	uint32_t sbaccess128 = get_field(info->sbcs, DMI_SBCS_SBACCESS128);
	uint32_t sbaccess64 = get_field(info->sbcs, DMI_SBCS_SBACCESS64);
	uint32_t sbaccess32 = get_field(info->sbcs, DMI_SBCS_SBACCESS32);
	uint32_t sbaccess16 = get_field(info->sbcs, DMI_SBCS_SBACCESS16);
	uint32_t sbaccess8 = get_field(info->sbcs, DMI_SBCS_SBACCESS8);

	if (sbaccess128)
		return 4;
	else if (sbaccess64)
		return 3;
	else if (sbaccess32)
		return 2;
	else if (sbaccess16)
		return 1;
	else if (sbaccess8)
		return 0;
	else
		return -1;
}

static uint32_t get_num_sbdata_regs(struct target *target)
{
	RISCV013_INFO(info);

	uint32_t sbaccess128 = get_field(info->sbcs, DMI_SBCS_SBACCESS128);
	uint32_t sbaccess64 = get_field(info->sbcs, DMI_SBCS_SBACCESS64);
	uint32_t sbaccess32 = get_field(info->sbcs, DMI_SBCS_SBACCESS32);

	if (sbaccess128)
		return 4;
	else if (sbaccess64)
		return 2;
	else if (sbaccess32)
		return 1;
	else
		return 0;
}

static int riscv013_test_sba_config_reg(struct target *target,
		target_addr_t legal_address, uint32_t num_words,
		target_addr_t illegal_address, bool run_sbbusyerror_test)
{
	LOG_INFO("Testing System Bus Access as defined by RISC-V Debug Spec v0.13");

	uint32_t tests_failed = 0;

	uint32_t rd_val;
	uint32_t sbcs_orig;
	dmi_read(target, &sbcs_orig, DMI_SBCS);

	uint32_t sbcs = sbcs_orig;
	bool test_passed;

	int max_sbaccess = get_max_sbaccess(target);

	if (max_sbaccess == -1) {
		LOG_ERROR("System Bus Access not supported in this config.");
		return ERROR_FAIL;
	}

	if (get_field(sbcs, DMI_SBCS_SBVERSION) != 1) {
		LOG_ERROR("System Bus Access unsupported SBVERSION (%d). Only version 1 is supported.",
				get_field(sbcs, DMI_SBCS_SBVERSION));
		return ERROR_FAIL;
	}

	uint32_t num_sbdata_regs = get_num_sbdata_regs(target);

	uint32_t rd_buf[num_sbdata_regs];

	/* Test 1: Simple write/read test */
	test_passed = true;
	sbcs = set_field(sbcs_orig, DMI_SBCS_SBAUTOINCREMENT, 0);
	dmi_write(target, DMI_SBCS, sbcs);

	uint32_t test_patterns[4] = {0xdeadbeef, 0xfeedbabe, 0x12345678, 0x08675309};
	for (uint32_t sbaccess = 0; sbaccess <= (uint32_t)max_sbaccess; sbaccess++) {
		sbcs = set_field(sbcs, DMI_SBCS_SBACCESS, sbaccess);
		dmi_write(target, DMI_SBCS, sbcs);

		uint32_t compare_mask = (sbaccess == 0) ? 0xff : (sbaccess == 1) ? 0xffff : 0xffffffff;

		for (uint32_t i = 0; i < num_words; i++) {
			uint32_t addr = legal_address + (i << sbaccess);
			uint32_t wr_data[num_sbdata_regs];
			for (uint32_t j = 0; j < num_sbdata_regs; j++)
				wr_data[j] = test_patterns[j] + i;
			write_memory_sba_simple(target, addr, wr_data, num_sbdata_regs, sbcs);
		}

		for (uint32_t i = 0; i < num_words; i++) {
			uint32_t addr = legal_address + (i << sbaccess);
			read_memory_sba_simple(target, addr, rd_buf, num_sbdata_regs, sbcs);
			for (uint32_t j = 0; j < num_sbdata_regs; j++) {
				if (((test_patterns[j]+i)&compare_mask) != (rd_buf[j]&compare_mask)) {
					LOG_ERROR("System Bus Access Test 1: Error reading non-autoincremented address %x,"
							"expected val = %x, read val = %x", addr, test_patterns[j]+i, rd_buf[j]);
					test_passed = false;
					tests_failed++;
				}
			}
		}
	}
	if (test_passed)
		LOG_INFO("System Bus Access Test 1: Simple write/read test PASSED.");

	/* Test 2: Address autoincrement test */
	target_addr_t curr_addr;
	target_addr_t prev_addr;
	test_passed = true;
	sbcs = set_field(sbcs_orig, DMI_SBCS_SBAUTOINCREMENT, 1);
	dmi_write(target, DMI_SBCS, sbcs);

	for (uint32_t sbaccess = 0; sbaccess <= (uint32_t)max_sbaccess; sbaccess++) {
		sbcs = set_field(sbcs, DMI_SBCS_SBACCESS, sbaccess);
		dmi_write(target, DMI_SBCS, sbcs);

		dmi_write(target, DMI_SBADDRESS0, legal_address);
		read_sbcs_nonbusy(target, &sbcs);
		curr_addr = legal_address;
		for (uint32_t i = 0; i < num_words; i++) {
			prev_addr = curr_addr;
			read_sbcs_nonbusy(target, &sbcs);
			curr_addr = sb_read_address(target);
			if ((curr_addr - prev_addr != (uint32_t)(1 << sbaccess)) && (i != 0)) {
				LOG_ERROR("System Bus Access Test 2: Error with address auto-increment, sbaccess = %x.", sbaccess);
				test_passed = false;
				tests_failed++;
			}
			dmi_write(target, DMI_SBDATA0, i);
		}

		read_sbcs_nonbusy(target, &sbcs);

		dmi_write(target, DMI_SBADDRESS0, legal_address);

		uint32_t val;
		sbcs = set_field(sbcs, DMI_SBCS_SBREADONDATA, 1);
		dmi_write(target, DMI_SBCS, sbcs);
		dmi_read(target, &val, DMI_SBDATA0); /* Dummy read to trigger first system bus read */
		curr_addr = legal_address;
		for (uint32_t i = 0; i < num_words; i++) {
			prev_addr = curr_addr;
			read_sbcs_nonbusy(target, &sbcs);
			curr_addr = sb_read_address(target);
			if ((curr_addr - prev_addr != (uint32_t)(1 << sbaccess)) && (i != 0)) {
				LOG_ERROR("System Bus Access Test 2: Error with address auto-increment, sbaccess = %x", sbaccess);
				test_passed = false;
				tests_failed++;
			}
			dmi_read(target, &val, DMI_SBDATA0);
			read_sbcs_nonbusy(target, &sbcs);
			if (i != val) {
				LOG_ERROR("System Bus Access Test 2: Error reading auto-incremented address,"
						"expected val = %x, read val = %x.", i, val);
				test_passed = false;
				tests_failed++;
			}
		}
	}
	if (test_passed)
		LOG_INFO("System Bus Access Test 2: Address auto-increment test PASSED.");

	/* Test 3: Read from illegal address */
	read_memory_sba_simple(target, illegal_address, rd_buf, 1, sbcs_orig);

	dmi_read(target, &rd_val, DMI_SBCS);
	if (get_field(rd_val, DMI_SBCS_SBERROR) == 2) {
		sbcs = set_field(sbcs_orig, DMI_SBCS_SBERROR, 2);
		dmi_write(target, DMI_SBCS, sbcs);
		dmi_read(target, &rd_val, DMI_SBCS);
		if (get_field(rd_val, DMI_SBCS_SBERROR) == 0)
			LOG_INFO("System Bus Access Test 3: Illegal address read test PASSED.");
		else
			LOG_ERROR("System Bus Access Test 3: Illegal address read test FAILED, unable to clear to 0.");
	} else {
		LOG_ERROR("System Bus Access Test 3: Illegal address read test FAILED, unable to set error code.");
	}

	/* Test 4: Write to illegal address */
	write_memory_sba_simple(target, illegal_address, test_patterns, 1, sbcs_orig);

	dmi_read(target, &rd_val, DMI_SBCS);
	if (get_field(rd_val, DMI_SBCS_SBERROR) == 2) {
		sbcs = set_field(sbcs_orig, DMI_SBCS_SBERROR, 2);
		dmi_write(target, DMI_SBCS, sbcs);
		dmi_read(target, &rd_val, DMI_SBCS);
		if (get_field(rd_val, DMI_SBCS_SBERROR) == 0)
			LOG_INFO("System Bus Access Test 4: Illegal address write test PASSED.");
		else {
			LOG_ERROR("System Bus Access Test 4: Illegal address write test FAILED, unable to clear to 0.");
			tests_failed++;
		}
	} else {
		LOG_ERROR("System Bus Access Test 4: Illegal address write test FAILED, unable to set error code.");
		tests_failed++;
	}

	/* Test 5: Write with unsupported sbaccess size */
	uint32_t sbaccess128 = get_field(sbcs_orig, DMI_SBCS_SBACCESS128);

	if (sbaccess128) {
		LOG_INFO("System Bus Access Test 5: SBCS sbaccess error test PASSED, all sbaccess sizes supported.");
	} else {
		sbcs = set_field(sbcs_orig, DMI_SBCS_SBACCESS, 4);

		write_memory_sba_simple(target, legal_address, test_patterns, 1, sbcs);

		dmi_read(target, &rd_val, DMI_SBCS);
		if (get_field(rd_val, DMI_SBCS_SBERROR) == 4) {
			sbcs = set_field(sbcs_orig, DMI_SBCS_SBERROR, 4);
			dmi_write(target, DMI_SBCS, sbcs);
			dmi_read(target, &rd_val, DMI_SBCS);
			if (get_field(rd_val, DMI_SBCS_SBERROR) == 0)
				LOG_INFO("System Bus Access Test 5: SBCS sbaccess error test PASSED.");
			else {
				LOG_ERROR("System Bus Access Test 5: SBCS sbaccess error test FAILED, unable to clear to 0.");
				tests_failed++;
			}
		} else {
			LOG_ERROR("System Bus Access Test 5: SBCS sbaccess error test FAILED, unable to set error code.");
			tests_failed++;
		}
	}

	/* Test 6: Write to misaligned address */
	sbcs = set_field(sbcs_orig, DMI_SBCS_SBACCESS, 1);

	write_memory_sba_simple(target, legal_address+1, test_patterns, 1, sbcs);

	dmi_read(target, &rd_val, DMI_SBCS);
	if (get_field(rd_val, DMI_SBCS_SBERROR) == 3) {
		sbcs = set_field(sbcs_orig, DMI_SBCS_SBERROR, 3);
		dmi_write(target, DMI_SBCS, sbcs);
		dmi_read(target, &rd_val, DMI_SBCS);
		if (get_field(rd_val, DMI_SBCS_SBERROR) == 0)
			LOG_INFO("System Bus Access Test 6: SBCS address alignment error test PASSED");
		else {
			LOG_ERROR("System Bus Access Test 6: SBCS address alignment error test FAILED, unable to clear to 0.");
			tests_failed++;
		}
	} else {
		LOG_ERROR("System Bus Access Test 6: SBCS address alignment error test FAILED, unable to set error code.");
		tests_failed++;
	}

	/* Test 7: Set sbbusyerror, only run this case in simulation as it is likely
	 * impossible to hit otherwise */
	if (run_sbbusyerror_test) {
		sbcs = set_field(sbcs_orig, DMI_SBCS_SBREADONADDR, 1);
		dmi_write(target, DMI_SBCS, sbcs);

		for (int i = 0; i < 16; i++)
			dmi_write(target, DMI_SBDATA0, 0xdeadbeef);

		for (int i = 0; i < 16; i++)
			dmi_write(target, DMI_SBADDRESS0, legal_address);

		dmi_read(target, &rd_val, DMI_SBCS);
		if (get_field(rd_val, DMI_SBCS_SBBUSYERROR)) {
			sbcs = set_field(sbcs_orig, DMI_SBCS_SBBUSYERROR, 1);
			dmi_write(target, DMI_SBCS, sbcs);
			dmi_read(target, &rd_val, DMI_SBCS);
			if (get_field(rd_val, DMI_SBCS_SBBUSYERROR) == 0)
				LOG_INFO("System Bus Access Test 7: SBCS sbbusyerror test PASSED.");
			else {
				LOG_ERROR("System Bus Access Test 7: SBCS sbbusyerror test FAILED, unable to clear to 0.");
				tests_failed++;
			}
		} else {
			LOG_ERROR("System Bus Access Test 7: SBCS sbbusyerror test FAILED, unable to set error code.");
			tests_failed++;
		}
	}

	if (tests_failed == 0) {
		LOG_INFO("ALL TESTS PASSED");
		return ERROR_OK;
	} else {
		LOG_ERROR("%d TESTS FAILED", tests_failed);
		return ERROR_FAIL;
	}

}

void write_memory_sba_simple(struct target *target, target_addr_t addr,
		uint32_t *write_data, uint32_t write_size, uint32_t sbcs)
{
	RISCV013_INFO(info);

	uint32_t rd_sbcs;
	uint32_t masked_addr;

	uint32_t sba_size = get_field(info->sbcs, DMI_SBCS_SBASIZE);

	read_sbcs_nonbusy(target, &rd_sbcs);

	uint32_t sbcs_no_readonaddr = set_field(sbcs, DMI_SBCS_SBREADONADDR, 0);
	dmi_write(target, DMI_SBCS, sbcs_no_readonaddr);

	for (uint32_t i = 0; i < sba_size/32; i++) {
		masked_addr = (addr >> 32*i) & 0xffffffff;

		if (i != 3)
			dmi_write(target, DMI_SBADDRESS0+i, masked_addr);
		else
			dmi_write(target, DMI_SBADDRESS3, masked_addr);
	}

	/* Write SBDATA registers starting with highest address, since write to
	 * SBDATA0 triggers write */
	for (int i = write_size-1; i >= 0; i--)
		dmi_write(target, DMI_SBDATA0+i, write_data[i]);
}

void read_memory_sba_simple(struct target *target, target_addr_t addr,
		uint32_t *rd_buf, uint32_t read_size, uint32_t sbcs)
{
	RISCV013_INFO(info);

	uint32_t rd_sbcs;
	uint32_t masked_addr;

	uint32_t sba_size = get_field(info->sbcs, DMI_SBCS_SBASIZE);

	read_sbcs_nonbusy(target, &rd_sbcs);

	uint32_t sbcs_readonaddr = set_field(sbcs, DMI_SBCS_SBREADONADDR, 1);
	dmi_write(target, DMI_SBCS, sbcs_readonaddr);

	/* Write addresses starting with highest address register */
	for (int i = sba_size/32-1; i >= 0; i--) {
		masked_addr = (addr >> 32*i) & 0xffffffff;

		if (i != 3)
			dmi_write(target, DMI_SBADDRESS0+i, masked_addr);
		else
			dmi_write(target, DMI_SBADDRESS3, masked_addr);
	}

	read_sbcs_nonbusy(target, &rd_sbcs);

	for (uint32_t i = 0; i < read_size; i++)
		dmi_read(target, &(rd_buf[i]), DMI_SBDATA0+i);
}

int riscv013_dmi_write_u64_bits(struct target *target)
{
	RISCV013_INFO(info);
	return info->abits + DTM_DMI_DATA_LENGTH + DTM_DMI_OP_LENGTH;
}

static int maybe_execute_fence_i(struct target *target)
{
	RISCV013_INFO(info);
	RISCV_INFO(r);
	if (info->progbufsize + r->impebreak >= 3)
		return execute_fence(target);
	return ERROR_OK;
}

/* Helper Functions. */
static int riscv013_on_step_or_resume(struct target *target, bool step)
{
	if (maybe_execute_fence_i(target) != ERROR_OK)
		return ERROR_FAIL;

	/* We want to twiddle some bits in the debug CSR so debugging works. */
	riscv_reg_t dcsr;
	int result = register_read(target, &dcsr, GDB_REGNO_DCSR);
	if (result != ERROR_OK)
		return result;
	dcsr = set_field(dcsr, CSR_DCSR_STEP, step);
	dcsr = set_field(dcsr, CSR_DCSR_EBREAKM, 1);
	dcsr = set_field(dcsr, CSR_DCSR_EBREAKS, 1);
	dcsr = set_field(dcsr, CSR_DCSR_EBREAKU, 1);
	return riscv_set_register(target, GDB_REGNO_DCSR, dcsr);
}

static int riscv013_step_or_resume_current_hart(struct target *target,
		bool step, bool use_hasel)
{
	RISCV_INFO(r);
	LOG_DEBUG("resuming hart %d (for step?=%d)", r->current_hartid, step);
	if (!riscv_is_halted(target)) {
		LOG_ERROR("Hart %d is not halted!", r->current_hartid);
		return ERROR_FAIL;
	}

	/* Issue the resume command, and then wait for the current hart to resume. */
	uint32_t dmcontrol = DMI_DMCONTROL_DMACTIVE | DMI_DMCONTROL_RESUMEREQ;
	if (use_hasel)
		dmcontrol |= DMI_DMCONTROL_HASEL;
	dmcontrol = set_hartsel(dmcontrol, r->current_hartid);
	dmi_write(target, DMI_DMCONTROL, dmcontrol);

	dmcontrol = set_field(dmcontrol, DMI_DMCONTROL_HASEL, 0);
	dmcontrol = set_field(dmcontrol, DMI_DMCONTROL_RESUMEREQ, 0);

	uint32_t dmstatus;
	for (size_t i = 0; i < 256; ++i) {
		usleep(10);
		if (dmstatus_read(target, &dmstatus, true) != ERROR_OK)
			return ERROR_FAIL;
		if (get_field(dmstatus, DMI_DMSTATUS_ALLRESUMEACK) == 0)
			continue;
		if (step && get_field(dmstatus, DMI_DMSTATUS_ALLHALTED) == 0)
			continue;

		dmi_write(target, DMI_DMCONTROL, dmcontrol);
		return ERROR_OK;
	}

	dmi_write(target, DMI_DMCONTROL, dmcontrol);

	LOG_ERROR("unable to resume hart %d", r->current_hartid);
	if (dmstatus_read(target, &dmstatus, true) != ERROR_OK)
		return ERROR_FAIL;
	LOG_ERROR("  dmstatus =0x%08x", dmstatus);

	if (step) {
		LOG_ERROR("  was stepping, halting");
		riscv_halt(target);
		return ERROR_OK;
	}

	return ERROR_FAIL;
}

void riscv013_clear_abstract_error(struct target *target)
{
	/* Wait for busy to go away. */
	time_t start = time(NULL);
	uint32_t abstractcs;
	dmi_read(target, &abstractcs, DMI_ABSTRACTCS);
	while (get_field(abstractcs, DMI_ABSTRACTCS_BUSY)) {
		dmi_read(target, &abstractcs, DMI_ABSTRACTCS);

		if (time(NULL) - start > riscv_command_timeout_sec) {
			LOG_ERROR("abstractcs.busy is not going low after %d seconds "
					"(abstractcs=0x%x). The target is either really slow or "
					"broken. You could increase the timeout with riscv "
					"set_command_timeout_sec.",
					riscv_command_timeout_sec, abstractcs);
			break;
		}
	}
	/* Clear the error status. */
	dmi_write(target, DMI_ABSTRACTCS, DMI_ABSTRACTCS_CMDERR);
}

#ifdef _WIN32
#define FILE_SEP '\\'
#else
#define FILE_SEP '/'
#endif
#define COMPLIANCE_TEST(b, message) \
{ \
	const char *last_sep = strrchr(__FILE__, FILE_SEP); \
	const char *fname = (last_sep == NULL ? __FILE__ : last_sep + 1); \
	LOG_INFO("Executing test %d (%s:%d): %s", total_tests, fname, __LINE__, message); \
	int pass = 0;		    \
	if (b) {		    \
		pass = 1;	    \
		passed_tests++;     \
	}			    \
	LOG_INFO("  %s", (pass) ? "PASSED" : "FAILED"); \
	assert(pass);		    \
	total_tests++;		    \
}

#define COMPLIANCE_MUST_PASS(b) COMPLIANCE_TEST(ERROR_OK == (b), "Regular calls must return ERROR_OK")

#define COMPLIANCE_READ(target, addr, value) COMPLIANCE_MUST_PASS(dmi_read(target, addr, value))
#define COMPLIANCE_WRITE(target, addr, value) COMPLIANCE_MUST_PASS(dmi_write(target, addr, value))

#define COMPLIANCE_CHECK_RO(target, addr)                               \
{                                                                       \
	uint32_t orig;                                                      \
	uint32_t inverse;                                                   \
	COMPLIANCE_READ(target, &orig, addr);                               \
	COMPLIANCE_WRITE(target, addr, ~orig);                              \
	COMPLIANCE_READ(target, &inverse, addr);                            \
	COMPLIANCE_TEST(orig == inverse, "Register must be read-only");     \
}

int riscv013_test_compliance(struct target *target)
{
	LOG_INFO("Basic compliance test against RISC-V Debug Spec v0.13");
	LOG_INFO("This test is not complete, and not well supported.");
	LOG_INFO("Your core might pass this test without being compliant.");
	LOG_INFO("Your core might fail this test while being compliant.");
	LOG_INFO("Use your judgment, and please contribute improvements.");

	if (!riscv_rtos_enabled(target)) {
		LOG_ERROR("Please run with -rtos riscv to run compliance test.");
		return ERROR_FAIL;
	}

	if (!target_was_examined(target)) {
		LOG_ERROR("Cannot run compliance test, because target has not yet "
			"been examined, or the examination failed.\n");
		return ERROR_FAIL;
	}

	int total_tests = 0;
	int passed_tests = 0;

	uint32_t dmcontrol_orig = DMI_DMCONTROL_DMACTIVE;
	uint32_t dmcontrol;
	uint32_t testvar;
	uint32_t testvar_read;
	riscv_reg_t value;
	RISCV013_INFO(info);

	/* All the bits of HARTSEL are covered by the examine sequence. */

	/* hartreset */
	/* This field is optional. Either we can read and write it to 1/0,
	or it is tied to 0. This check doesn't really do anything, but
	it does attempt to set the bit to 1 and then back to 0, which needs to
	work if its implemented. */
	COMPLIANCE_WRITE(target, DMI_DMCONTROL, set_field(dmcontrol_orig, DMI_DMCONTROL_HARTRESET, 1));
	COMPLIANCE_WRITE(target, DMI_DMCONTROL, set_field(dmcontrol_orig, DMI_DMCONTROL_HARTRESET, 0));
	COMPLIANCE_READ(target, &dmcontrol, DMI_DMCONTROL);
	COMPLIANCE_TEST((get_field(dmcontrol, DMI_DMCONTROL_HARTRESET) == 0),
			"DMCONTROL.hartreset can be 0 or RW.");

	/* hasel */
	COMPLIANCE_WRITE(target, DMI_DMCONTROL, set_field(dmcontrol_orig, DMI_DMCONTROL_HASEL, 1));
	COMPLIANCE_WRITE(target, DMI_DMCONTROL, set_field(dmcontrol_orig, DMI_DMCONTROL_HASEL, 0));
	COMPLIANCE_READ(target, &dmcontrol, DMI_DMCONTROL);
	COMPLIANCE_TEST((get_field(dmcontrol, DMI_DMCONTROL_HASEL) == 0),
			"DMCONTROL.hasel can be 0 or RW.");
	/* TODO: test that hamask registers exist if hasel does. */

	/* haltreq */
	COMPLIANCE_MUST_PASS(riscv_halt(target));
	/* This bit is not actually readable according to the spec, so nothing to check.*/

	/* DMSTATUS */
	COMPLIANCE_CHECK_RO(target, DMI_DMSTATUS);

	/* resumereq */
	/* This bit is not actually readable according to the spec, so nothing to check.*/
	COMPLIANCE_MUST_PASS(riscv_resume(target, true, 0, false, false));

	/* Halt all harts again so the test can continue.*/
	COMPLIANCE_MUST_PASS(riscv_halt(target));

	/* HARTINFO: Read-Only. This is per-hart, so need to adjust hartsel. */
	uint32_t hartinfo;
	COMPLIANCE_READ(target, &hartinfo, DMI_HARTINFO);
	for (int hartsel = 0; hartsel < riscv_count_harts(target); hartsel++) {
		COMPLIANCE_MUST_PASS(riscv_set_current_hartid(target, hartsel));

		COMPLIANCE_CHECK_RO(target, DMI_HARTINFO);

		/* $dscratch CSRs */
		uint32_t nscratch = get_field(hartinfo, DMI_HARTINFO_NSCRATCH);
		for (unsigned int d = 0; d < nscratch; d++) {
			riscv_reg_t testval, testval_read;
			/* Because DSCRATCH is not guaranteed to last across PB executions, need to put
			this all into one PB execution. Which may not be possible on all implementations.*/
			if (info->progbufsize >= 5) {
				for (testval = 0x0011223300112233;
						 testval != 0xDEAD;
						 testval = testval == 0x0011223300112233 ? ~testval : 0xDEAD) {
					COMPLIANCE_TEST(register_write_direct(target, GDB_REGNO_S0, testval) == ERROR_OK,
							"Need to be able to write S0 in order to test DSCRATCH.");
					struct riscv_program program32;
					riscv_program_init(&program32, target);
					riscv_program_csrw(&program32, GDB_REGNO_S0, GDB_REGNO_DSCRATCH + d);
					riscv_program_csrr(&program32, GDB_REGNO_S1, GDB_REGNO_DSCRATCH + d);
					riscv_program_fence(&program32);
					riscv_program_ebreak(&program32);
					COMPLIANCE_TEST(riscv_program_exec(&program32, target) == ERROR_OK,
							"Accessing DSCRATCH with program buffer should succeed.");
					COMPLIANCE_TEST(register_read_direct(target, &testval_read, GDB_REGNO_S1) == ERROR_OK,
							"Need to be able to read S1 in order to test DSCRATCH.");
					if (riscv_xlen(target) > 32) {
						COMPLIANCE_TEST(testval == testval_read,
								"All DSCRATCH registers in HARTINFO must be R/W.");
					} else {
						COMPLIANCE_TEST(testval_read == (testval & 0xFFFFFFFF),
								"All DSCRATCH registers in HARTINFO must be R/W.");
					}
				}
			}
		}
		/* TODO: dataaccess */
		if (get_field(hartinfo, DMI_HARTINFO_DATAACCESS)) {
			/* TODO: Shadowed in memory map. */
			/* TODO: datasize */
			/* TODO: dataaddr */
		} else {
			/* TODO: Shadowed in CSRs. */
			/* TODO: datasize */
			/* TODO: dataaddr */
		}

	}

	/* HALTSUM -- TODO: More than 32 harts. Would need to loop over this to set hartsel */
	/* TODO: HALTSUM2, HALTSUM3 */
	/* HALTSUM0 */
	uint32_t expected_haltsum0 = 0;
	for (int i = 0; i < MIN(riscv_count_harts(target), 32); i++)
		expected_haltsum0 |= (1 << i);

	COMPLIANCE_READ(target, &testvar_read, DMI_HALTSUM0);
	COMPLIANCE_TEST(testvar_read == expected_haltsum0,
			"HALTSUM0 should report summary of up to 32 halted harts");

	COMPLIANCE_WRITE(target, DMI_HALTSUM0, 0xffffffff);
	COMPLIANCE_READ(target, &testvar_read, DMI_HALTSUM0);
	COMPLIANCE_TEST(testvar_read == expected_haltsum0, "HALTSUM0 should be R/O");

	COMPLIANCE_WRITE(target, DMI_HALTSUM0, 0x0);
	COMPLIANCE_READ(target, &testvar_read, DMI_HALTSUM0);
	COMPLIANCE_TEST(testvar_read == expected_haltsum0, "HALTSUM0 should be R/O");

	/* HALTSUM1 */
	uint32_t expected_haltsum1 = 0;
	for (int i = 0; i < MIN(riscv_count_harts(target), 1024); i += 32)
		expected_haltsum1 |= (1 << (i/32));

	COMPLIANCE_READ(target, &testvar_read, DMI_HALTSUM1);
	COMPLIANCE_TEST(testvar_read == expected_haltsum1,
			"HALTSUM1 should report summary of up to 1024 halted harts");

	COMPLIANCE_WRITE(target, DMI_HALTSUM1, 0xffffffff);
	COMPLIANCE_READ(target, &testvar_read, DMI_HALTSUM1);
	COMPLIANCE_TEST(testvar_read == expected_haltsum1, "HALTSUM1 should be R/O");

	COMPLIANCE_WRITE(target, DMI_HALTSUM1, 0x0);
	COMPLIANCE_READ(target, &testvar_read, DMI_HALTSUM1);
	COMPLIANCE_TEST(testvar_read == expected_haltsum1, "HALTSUM1 should be R/O");

	/* TODO: HAWINDOWSEL */

	/* TODO: HAWINDOW */

	/* ABSTRACTCS */

	uint32_t abstractcs;
	COMPLIANCE_READ(target, &abstractcs, DMI_ABSTRACTCS);

	/* Check that all reported Data Words are really R/W */
	for (int invert = 0; invert < 2; invert++) {
		for (unsigned int i = 0; i < get_field(abstractcs, DMI_ABSTRACTCS_DATACOUNT); i++) {
			testvar = (i + 1) * 0x11111111;
			if (invert)
				testvar = ~testvar;
			COMPLIANCE_WRITE(target, DMI_DATA0 + i, testvar);
		}
		for (unsigned int i = 0; i < get_field(abstractcs, DMI_ABSTRACTCS_DATACOUNT); i++) {
			testvar = (i + 1) * 0x11111111;
			if (invert)
				testvar = ~testvar;
			COMPLIANCE_READ(target, &testvar_read, DMI_DATA0 + i);
			COMPLIANCE_TEST(testvar_read == testvar, "All reported DATA words must be R/W");
		}
	}

	/* Check that all reported ProgBuf words are really R/W */
	for (int invert = 0; invert < 2; invert++) {
		for (unsigned int i = 0; i < get_field(abstractcs, DMI_ABSTRACTCS_PROGBUFSIZE); i++) {
			testvar = (i + 1) * 0x11111111;
			if (invert)
				testvar = ~testvar;
			COMPLIANCE_WRITE(target, DMI_PROGBUF0 + i, testvar);
		}
		for (unsigned int i = 0; i < get_field(abstractcs, DMI_ABSTRACTCS_PROGBUFSIZE); i++) {
			testvar = (i + 1) * 0x11111111;
			if (invert)
				testvar = ~testvar;
			COMPLIANCE_READ(target, &testvar_read, DMI_PROGBUF0 + i);
			COMPLIANCE_TEST(testvar_read == testvar, "All reported PROGBUF words must be R/W");
		}
	}

	/* TODO: Cause and clear all error types */

	/* COMMAND
	According to the spec, this register is only W, so can't really check the read result.
	But at any rate, this is not legal and should cause an error. */
	COMPLIANCE_WRITE(target, DMI_COMMAND, 0xAAAAAAAA);
	COMPLIANCE_READ(target, &testvar_read, DMI_ABSTRACTCS);
	COMPLIANCE_TEST(get_field(testvar_read, DMI_ABSTRACTCS_CMDERR) == CMDERR_NOT_SUPPORTED, \
			"Illegal COMMAND should result in UNSUPPORTED");
	COMPLIANCE_WRITE(target, DMI_ABSTRACTCS, DMI_ABSTRACTCS_CMDERR);

	COMPLIANCE_WRITE(target, DMI_COMMAND, 0x55555555);
	COMPLIANCE_READ(target, &testvar_read, DMI_ABSTRACTCS);
	COMPLIANCE_TEST(get_field(testvar_read, DMI_ABSTRACTCS_CMDERR) == CMDERR_NOT_SUPPORTED, \
			"Illegal COMMAND should result in UNSUPPORTED");
	COMPLIANCE_WRITE(target, DMI_ABSTRACTCS, DMI_ABSTRACTCS_CMDERR);

	/* Basic Abstract Commands */
	for (unsigned int i = 1; i < 32; i = i << 1) {
		riscv_reg_t testval =	i | ((i + 1ULL) << 32);
		riscv_reg_t testval_read;
		COMPLIANCE_TEST(ERROR_OK == register_write_direct(target, GDB_REGNO_ZERO + i, testval),
				"GPR Writes should be supported.");
		COMPLIANCE_MUST_PASS(write_abstract_arg(target, 0, 0xDEADBEEFDEADBEEF, 64));
		COMPLIANCE_TEST(ERROR_OK == register_read_direct(target, &testval_read, GDB_REGNO_ZERO + i),
				"GPR Reads should be supported.");
		if (riscv_xlen(target) > 32) {
			/* Dummy comment to satisfy linter, since removing the brances here doesn't actually compile. */
			COMPLIANCE_TEST(testval == testval_read, "GPR Reads and writes should be supported.");
		} else {
			/* Dummy comment to satisfy linter, since removing the brances here doesn't actually compile. */
			COMPLIANCE_TEST((testval & 0xFFFFFFFF) == testval_read, "GPR Reads and writes should be supported.");
		}
	}

	/* ABSTRACTAUTO
	See which bits are actually writable */
	COMPLIANCE_WRITE(target, DMI_ABSTRACTAUTO, 0xFFFFFFFF);
	uint32_t abstractauto;
	uint32_t busy;
	COMPLIANCE_READ(target, &abstractauto, DMI_ABSTRACTAUTO);
	COMPLIANCE_WRITE(target, DMI_ABSTRACTAUTO, 0x0);
	if (abstractauto > 0) {
		/* This mechanism only works when you have a reasonable sized progbuf, which is not
		a true compliance requirement. */
		if (info->progbufsize >= 3) {

			testvar = 0;
			COMPLIANCE_TEST(ERROR_OK == register_write_direct(target, GDB_REGNO_S0, 0),
					"Need to be able to write S0 to test ABSTRACTAUTO");
			struct riscv_program program;
			COMPLIANCE_MUST_PASS(riscv_program_init(&program, target));
			/* This is also testing that WFI() is a NOP during debug mode. */
			COMPLIANCE_MUST_PASS(riscv_program_insert(&program, wfi()));
			COMPLIANCE_MUST_PASS(riscv_program_addi(&program, GDB_REGNO_S0, GDB_REGNO_S0, 1));
			COMPLIANCE_MUST_PASS(riscv_program_ebreak(&program));
			COMPLIANCE_WRITE(target, DMI_ABSTRACTAUTO, 0x0);
			COMPLIANCE_MUST_PASS(riscv_program_exec(&program, target));
			testvar++;
			COMPLIANCE_WRITE(target, DMI_ABSTRACTAUTO, 0xFFFFFFFF);
			COMPLIANCE_READ(target, &abstractauto, DMI_ABSTRACTAUTO);
			uint32_t autoexec_data = get_field(abstractauto, DMI_ABSTRACTAUTO_AUTOEXECDATA);
			uint32_t autoexec_progbuf = get_field(abstractauto, DMI_ABSTRACTAUTO_AUTOEXECPROGBUF);
			for (unsigned int i = 0; i < 12; i++) {
				COMPLIANCE_READ(target, &testvar_read, DMI_DATA0 + i);
				do {
					COMPLIANCE_READ(target, &testvar_read, DMI_ABSTRACTCS);
					busy = get_field(testvar_read, DMI_ABSTRACTCS_BUSY);
				} while (busy);
				if (autoexec_data & (1 << i)) {
					COMPLIANCE_TEST(i < get_field(abstractcs, DMI_ABSTRACTCS_DATACOUNT),
							"AUTOEXEC may be writable up to DATACOUNT bits.");
					testvar++;
				}
			}
			for (unsigned int i = 0; i < 16; i++) {
				COMPLIANCE_READ(target, &testvar_read, DMI_PROGBUF0 + i);
				do {
					COMPLIANCE_READ(target, &testvar_read, DMI_ABSTRACTCS);
					busy = get_field(testvar_read, DMI_ABSTRACTCS_BUSY);
				} while (busy);
				if (autoexec_progbuf & (1 << i)) {
					COMPLIANCE_TEST(i < get_field(abstractcs, DMI_ABSTRACTCS_PROGBUFSIZE),
							"AUTOEXEC may be writable up to PROGBUFSIZE bits.");
					testvar++;
				}
			}

			COMPLIANCE_WRITE(target, DMI_ABSTRACTAUTO, 0);
			COMPLIANCE_TEST(ERROR_OK == register_read_direct(target, &value, GDB_REGNO_S0),
					"Need to be able to read S0 to test ABSTRACTAUTO");

			COMPLIANCE_TEST(testvar == value,
					"ABSTRACTAUTO should cause COMMAND to run the expected number of times.");
		}
	}

	/* Single-Step each hart. */
	for (int hartsel = 0; hartsel < riscv_count_harts(target); hartsel++) {
		COMPLIANCE_MUST_PASS(riscv_set_current_hartid(target, hartsel));
		COMPLIANCE_MUST_PASS(riscv013_on_step(target));
		COMPLIANCE_MUST_PASS(riscv013_step_current_hart(target));
		COMPLIANCE_TEST(riscv_halt_reason(target, hartsel) == RISCV_HALT_SINGLESTEP,
				"Single Step should result in SINGLESTEP");
	}

	/* Core Register Tests */
	uint64_t bogus_dpc = 0xdeadbeef;
	for (int hartsel = 0; hartsel < riscv_count_harts(target); hartsel++) {
		COMPLIANCE_MUST_PASS(riscv_set_current_hartid(target, hartsel));

		/* DCSR Tests */
		COMPLIANCE_MUST_PASS(register_write_direct(target, GDB_REGNO_DCSR, 0x0));
		COMPLIANCE_MUST_PASS(register_read_direct(target, &value, GDB_REGNO_DCSR));
		COMPLIANCE_TEST(value != 0,	"Not all bits in DCSR are writable by Debugger");
		COMPLIANCE_MUST_PASS(register_write_direct(target, GDB_REGNO_DCSR, 0xFFFFFFFF));
		COMPLIANCE_MUST_PASS(register_read_direct(target, &value, GDB_REGNO_DCSR));
		COMPLIANCE_TEST(value != 0,	"At least some bits in DCSR must be 1");

		/* DPC. Note that DPC is sign-extended. */
		riscv_reg_t dpcmask = 0xFFFFFFFCUL;
		riscv_reg_t dpc;

		if (riscv_xlen(target) > 32)
			dpcmask |= (0xFFFFFFFFULL << 32);

		if (riscv_supports_extension(target, riscv_current_hartid(target), 'C'))
			dpcmask |= 0x2;

		COMPLIANCE_MUST_PASS(register_write_direct(target, GDB_REGNO_DPC, dpcmask));
		COMPLIANCE_MUST_PASS(register_read_direct(target, &dpc, GDB_REGNO_DPC));
		COMPLIANCE_TEST(dpcmask == dpc,
				"DPC must be sign-extended to XLEN and writable to all-1s (except the least significant bits)");
		COMPLIANCE_MUST_PASS(register_write_direct(target, GDB_REGNO_DPC, 0));
		COMPLIANCE_MUST_PASS(register_read_direct(target, &dpc, GDB_REGNO_DPC));
		COMPLIANCE_TEST(dpc == 0, "DPC must be writable to 0.");
		if (hartsel == 0)
			bogus_dpc = dpc; /* For a later test step */
	}

	/* NDMRESET
	Asserting non-debug module reset should not reset Debug Module state.
	But it should reset Hart State, e.g. DPC should get a different value.
	Also make sure that DCSR reports cause of 'HALT' even though previously we single-stepped.
	*/

	/* Write some registers. They should not be impacted by ndmreset. */
	COMPLIANCE_WRITE(target, DMI_COMMAND, 0xFFFFFFFF);

	for (unsigned int i = 0; i < get_field(abstractcs, DMI_ABSTRACTCS_PROGBUFSIZE); i++) {
		testvar = (i + 1) * 0x11111111;
		COMPLIANCE_WRITE(target, DMI_PROGBUF0 + i, testvar);
	}

	for (unsigned int i = 0; i < get_field(abstractcs, DMI_ABSTRACTCS_DATACOUNT); i++) {
		testvar = (i + 1) * 0x11111111;
		COMPLIANCE_WRITE(target, DMI_DATA0 + i, testvar);
	}

	COMPLIANCE_WRITE(target, DMI_ABSTRACTAUTO, 0xFFFFFFFF);
	COMPLIANCE_READ(target, &abstractauto, DMI_ABSTRACTAUTO);

	/* Pulse reset. */
	target->reset_halt = true;
	COMPLIANCE_MUST_PASS(riscv_set_current_hartid(target, 0));
	COMPLIANCE_TEST(ERROR_OK == assert_reset(target), "Must be able to assert NDMRESET");
	COMPLIANCE_TEST(ERROR_OK == deassert_reset(target), "Must be able to deassert NDMRESET");

	/* Verify that most stuff is not affected by ndmreset. */
	COMPLIANCE_READ(target, &testvar_read, DMI_ABSTRACTCS);
	COMPLIANCE_TEST(get_field(testvar_read, DMI_ABSTRACTCS_CMDERR)	== CMDERR_NOT_SUPPORTED,
			"NDMRESET should not affect DMI_ABSTRACTCS");
	COMPLIANCE_READ(target, &testvar_read, DMI_ABSTRACTAUTO);
	COMPLIANCE_TEST(testvar_read == abstractauto, "NDMRESET should not affect DMI_ABSTRACTAUTO");

	/* Clean up to avoid future test failures */
	COMPLIANCE_WRITE(target, DMI_ABSTRACTCS, DMI_ABSTRACTCS_CMDERR);
	COMPLIANCE_WRITE(target, DMI_ABSTRACTAUTO, 0);

	for (unsigned int i = 0; i < get_field(abstractcs, DMI_ABSTRACTCS_PROGBUFSIZE); i++) {
		testvar = (i + 1) * 0x11111111;
		COMPLIANCE_READ(target, &testvar_read, DMI_PROGBUF0 + i);
		COMPLIANCE_TEST(testvar_read == testvar, "PROGBUF words must not be affected by NDMRESET");
	}

	for (unsigned int i = 0; i < get_field(abstractcs, DMI_ABSTRACTCS_DATACOUNT); i++) {
		testvar = (i + 1) * 0x11111111;
		COMPLIANCE_READ(target, &testvar_read, DMI_DATA0 + i);
		COMPLIANCE_TEST(testvar_read == testvar, "DATA words must not be affected by NDMRESET");
	}

	/* Verify that DPC *is* affected by ndmreset. Since we don't know what it *should* be,
	just verify that at least it's not the bogus value anymore. */

	COMPLIANCE_TEST(bogus_dpc != 0xdeadbeef, "BOGUS DPC should have been set somehow (bug in compliance test)");
	COMPLIANCE_MUST_PASS(register_read_direct(target, &value, GDB_REGNO_DPC));
	COMPLIANCE_TEST(bogus_dpc != value, "NDMRESET should move DPC to reset value.");

	COMPLIANCE_TEST(riscv_halt_reason(target, 0) == RISCV_HALT_INTERRUPT,
			"After NDMRESET halt, DCSR should report cause of halt");

	/* DMACTIVE -- deasserting DMACTIVE should reset all the above values. */

	/* Toggle dmactive */
	COMPLIANCE_WRITE(target, DMI_DMCONTROL, 0);
	COMPLIANCE_WRITE(target, DMI_DMCONTROL, DMI_DMCONTROL_DMACTIVE);
	COMPLIANCE_READ(target, &testvar_read, DMI_ABSTRACTCS);
	COMPLIANCE_TEST(get_field(testvar_read, DMI_ABSTRACTCS_CMDERR)	== 0, "ABSTRACTCS.cmderr should reset to 0");
	COMPLIANCE_READ(target, &testvar_read, DMI_ABSTRACTAUTO);
	COMPLIANCE_TEST(testvar_read == 0, "ABSTRACTAUTO should reset to 0");

	for (unsigned int i = 0; i < get_field(abstractcs, DMI_ABSTRACTCS_PROGBUFSIZE); i++) {
		COMPLIANCE_READ(target, &testvar_read, DMI_PROGBUF0 + i);
		COMPLIANCE_TEST(testvar_read == 0, "PROGBUF words should reset to 0");
	}

	for (unsigned int i = 0; i < get_field(abstractcs, DMI_ABSTRACTCS_DATACOUNT); i++) {
		COMPLIANCE_READ(target, &testvar_read, DMI_DATA0 + i);
		COMPLIANCE_TEST(testvar_read == 0, "DATA words should reset to 0");
	}

	/*
	* TODO:
	* DCSR.cause priorities
	* DCSR.stoptime/stopcycle
	* DCSR.stepie
	* DCSR.ebreak
	* DCSR.prv
	*/

	/* Halt every hart for any follow-up tests*/
	COMPLIANCE_MUST_PASS(riscv_halt(target));

	uint32_t failed_tests = total_tests - passed_tests;
	if (total_tests == passed_tests) {
		LOG_INFO("ALL TESTS PASSED\n");
		return ERROR_OK;
	} else {
		LOG_INFO("%d TESTS FAILED\n", failed_tests);
		return ERROR_FAIL;
	}
}<|MERGE_RESOLUTION|>--- conflicted
+++ resolved
@@ -2661,15 +2661,9 @@
 		/* Read the penultimate word. */
 		uint32_t dmi_data0, dmi_data1 = 0;
 		if (dmi_read(target, &dmi_data0, DMI_DATA0) != ERROR_OK)
-<<<<<<< HEAD
 			return ERROR_FAIL;
 		if (size > 4 && dmi_read(target, &dmi_data1, DMI_DATA1) != ERROR_OK)
 			return ERROR_FAIL;
-=======
-			return ERROR_FAIL;
-		if (size > 4 && dmi_read(target, &dmi_data1, DMI_DATA1) != ERROR_OK)
-			return ERROR_FAIL;
->>>>>>> b7bd3f8d
 		uint64_t value64 = (((uint64_t) dmi_data1) << 32) | dmi_data0;
 		write_to_buf(buffer + size * (count-2), value64, size);
 		log_memory_access(address + size * (count-2), value64, size, true);
