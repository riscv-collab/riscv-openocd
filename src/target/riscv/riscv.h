--- conflicted
+++ resolved
@@ -169,15 +169,13 @@
 
 	int (*test_compliance)(struct target *target);
 
-<<<<<<< HEAD
 	int (*sample_memory)(struct target *target,
 						 riscv_sample_buf_t *buf,
 						 const riscv_sample_config_t *config,
 						 int64_t until_ms);
-=======
+
 	int (*read_memory)(struct target *target, target_addr_t address,
 			uint32_t size, uint32_t count, uint8_t *buffer, uint32_t increment);
->>>>>>> 91dc0c0c
 
 	/* How many harts are attached to the DM that this target is attached to? */
 	int (*hart_count)(struct target *target);
