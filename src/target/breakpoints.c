--- conflicted
+++ resolved
@@ -26,11 +26,8 @@
 #include "target.h"
 #include <helper/log.h>
 #include "breakpoints.h"
-<<<<<<< HEAD
 #include "rtos/rtos.h"
-=======
 #include "smp.h"
->>>>>>> 8b740af1
 
 static const char * const breakpoint_type_strings[] = {
 	"hardware",
@@ -222,8 +219,8 @@
 	enum breakpoint_type type)
 {
 	if (target->smp) {
-<<<<<<< HEAD
-		struct target_list *head = target->head;
+		struct target_list *head;
+
 		if (type == BKPT_SOFT) {
 			struct target *curr = head->target;
 			if (target->rtos)
@@ -231,21 +228,9 @@
 			return breakpoint_add_internal(curr, address, length, type);
 		}
 
-		while (head) {
-			struct target *curr = head->target;
-			retval = breakpoint_add_internal(curr, address, length, type);
-=======
-		struct target_list *head;
-
-		if (type == BKPT_SOFT) {
-			head = list_first_entry(target->smp_targets, struct target_list, lh);
-			return breakpoint_add_internal(head->target, address, length, type);
-		}
-
 		foreach_smp_target(head, target->smp_targets) {
 			struct target *curr = head->target;
 			int retval = breakpoint_add_internal(curr, address, length, type);
->>>>>>> 8b740af1
 			if (retval != ERROR_OK)
 				return retval;
 		}
