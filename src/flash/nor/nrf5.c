--- conflicted
+++ resolved
@@ -211,12 +211,9 @@
 	/* nRF52832 Devices */
 	NRF5_DEVICE_DEF(0x00C7, "52832", "QFAA", "B0",    512),
 	NRF5_DEVICE_DEF(0x0139, "52832", "QFAA", "E0",    512),
-<<<<<<< HEAD
-=======
 
 	/* nRF52840 Devices */
 	NRF5_DEVICE_DEF(0x0150, "52840", "QIAA", "C0",    1024),
->>>>>>> ea410488
 };
 
 static int nrf5_bank_is_probed(struct flash_bank *bank)
