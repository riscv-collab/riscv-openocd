--- conflicted
+++ resolved
@@ -736,11 +736,6 @@
 		struct target *ct;
 		if (target->rtos != NULL) {
 			target->rtos->current_threadid = target->rtos->current_thread;
-<<<<<<< HEAD
-			LOG_DEBUG("[%s] current_threadid=%" PRId64, target_name(target),
-					target->rtos->current_threadid);
-=======
->>>>>>> 31100927
 			target->rtos->gdb_target_for_threadid(connection, target->rtos->current_threadid, &ct);
 		} else {
 			ct = target;
@@ -1651,11 +1646,7 @@
 	char *separator;
 	int retval;
 
-<<<<<<< HEAD
-	LOG_DEBUG("[%d]", target->coreid);
-=======
 	LOG_DEBUG("[%s]", target_name(target));
->>>>>>> 31100927
 
 	type = strtoul(packet + 1, &separator, 16);
 
@@ -2912,14 +2903,11 @@
 	int result;
 
 	struct target *target = get_target_from_connection(connection);
-<<<<<<< HEAD
 	if (target->rtos != NULL && target->rtos->gdb_v_packet != NULL) {
 		int out = target->rtos->gdb_v_packet(connection, packet, packet_size);
 		if (out != GDB_THREAD_PACKET_NOT_CONSUMED)
 			return out;
 	}
-=======
->>>>>>> 31100927
 
 	if (strncmp(packet, "vCont", 5) == 0) {
 		bool handled;
