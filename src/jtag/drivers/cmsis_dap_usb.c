--- conflicted
+++ resolved
@@ -976,28 +976,6 @@
 	retval = cmsis_dap_usb_open();
 	if (retval != ERROR_OK)
 		return retval;
-<<<<<<< HEAD
-
-	retval = cmsis_dap_get_caps_info();
-	if (retval != ERROR_OK)
-		return retval;
-
-	retval = cmsis_dap_get_version_info();
-	if (retval != ERROR_OK)
-		return retval;
-
-	retval = cmsis_dap_get_serial_info();
-	if (retval != ERROR_OK)
-		return retval;
-
-	if (swd_mode) {
-		retval = cmsis_dap_swd_open();
-		if (retval != ERROR_OK)
-			return retval;
-	}
-
-	if (cmsis_dap_handle == NULL) {
-=======
 
 	retval = cmsis_dap_get_caps_info();
 	if (retval != ERROR_OK)
@@ -1016,7 +994,6 @@
 		if (retval != ERROR_OK)
 			return retval;
 	} else {
->>>>>>> ea410488
 		/* Connect in JTAG mode */
 		if (!(cmsis_dap_handle->caps & INFO_CAPS_JTAG)) {
 			LOG_ERROR("CMSIS-DAP: JTAG not supported");
@@ -1030,14 +1007,11 @@
 		LOG_INFO("CMSIS-DAP: Interface Initialised (JTAG)");
 	}
 
-<<<<<<< HEAD
-=======
 	/* Be conservative and supress submiting multiple HID requests
 	 * until we get packet count info from the adaptor */
 	cmsis_dap_handle->packet_count = 1;
 	pending_queue_len = 12;
 
->>>>>>> ea410488
 	/* INFO_ID_PKT_SZ - short */
 	retval = cmsis_dap_cmd_DAP_Info(INFO_ID_PKT_SZ, &data);
 	if (retval != ERROR_OK)
