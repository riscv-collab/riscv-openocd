--- conflicted
+++ resolved
@@ -73,12 +73,8 @@
 	return ERROR_OK;
 }
 
-<<<<<<< HEAD
-static int os_alloc(struct target *target, struct rtos_type *ostype,
+static int os_alloc(struct target *target, const struct rtos_type *ostype,
 					struct command_context *cmd_ctx)
-=======
-static int os_alloc(struct target *target, const struct rtos_type *ostype)
->>>>>>> ee31f157
 {
 	struct rtos *os = target->rtos = calloc(1, sizeof(struct rtos));
 
@@ -109,12 +105,8 @@
 	target->rtos = NULL;
 }
 
-<<<<<<< HEAD
-static int os_alloc_create(struct target *target, struct rtos_type *ostype,
+static int os_alloc_create(struct target *target, const struct rtos_type *ostype,
 						   struct command_context *cmd_ctx)
-=======
-static int os_alloc_create(struct target *target, const struct rtos_type *ostype)
->>>>>>> ee31f157
 {
 	int ret = os_alloc(target, ostype, cmd_ctx);
 
