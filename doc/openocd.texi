--- conflicted
+++ resolved
@@ -8974,16 +8974,11 @@
 @section RISC-V Architecture
 
 @uref{http://riscv.org/, RISC-V} is a free and open ISA. OpenOCD supports JTAG
-<<<<<<< HEAD
 debug of RV32 and RV64 cores in heterogeneous multicore systems of up to 32
 harts. (It's possible to increase this limit to 1024 by changing
 RISCV_MAX_HARTS in riscv.h.) OpenOCD primarily supports 0.13 of the RISC-V
 Debug Specification, but there is also support for legacy targets that
 implement version 0.11.
-=======
-debug of targets that implement version 0.11 and 0.13 of the RISC-V Debug
-Specification.
->>>>>>> fd044600
 
 @subsection RISC-V Terminology
 
